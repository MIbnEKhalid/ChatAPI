--- conflicted
+++ resolved
@@ -1,16 +1,497 @@
 <!DOCTYPE html>
-<html>
+<html lang="en">
 
 <head>
     <title>Chat Application</title>
+    <meta charset="UTF-8">
     <meta name="viewport" content="width=device-width, initial-scale=1.0">
     <link rel="icon" type="image/x-icon" href="/Assets/Images/dgicon.svg">
     <link href="https://fonts.googleapis.com/css2?family=Roboto:wght@400;500;700&display=swap" rel="stylesheet">
-    <link rel="stylesheet" href="https://cdnjs.cloudflare.com/ajax/libs/font-awesome/6.0.0/css/all.min.css"
-        integrity="sha512-9usAa10IRO0HhonpyAIVpjrylPvoDwiPUiKdWk5t3PyolY1cOd4DSE0Ga+ri4AuTroPR5aQvXU9xC6qOPnzFeg=="
-        crossorigin="anonymous" referrerpolicy="no-referrer" />
+    <link rel="stylesheet" href="https://cdnjs.cloudflare.com/ajax/libs/font-awesome/6.0.0/css/all.min.css">
     <link rel="stylesheet" href="https://cdnjs.cloudflare.com/ajax/libs/codemirror/5.65.15/codemirror.min.css">
     <link rel="stylesheet" href="https://cdnjs.cloudflare.com/ajax/libs/codemirror/5.65.15/theme/monokai.min.css">
+    <script src="/Assets/Scripts/main.js"></script>
+    <style>
+        :root {
+            --bg-dark: #0d1117;
+            --bg-medium: #151b23;
+            --bg-light: #444;
+            --border-color: #555;
+            --text-light: #d4d4d4;
+            --primary-color: #007bff;
+            --primary-hover: #0056b3;
+            --user-message: #212d3e;
+            --ai-message: transparent;
+            --transition-speed: 0.3s;
+            --main-border-color: #3d444d;
+        }
+
+        * {
+            box-sizing: border-box;
+            margin: 0;
+            padding: 0;
+        }
+
+        html,
+        body {
+            height: 100%;
+            font-family: 'Roboto', sans-serif;
+            background-color: var(--bg-dark);
+            color: var(--text-light);
+            display: flex;
+            width: 100%;
+        }
+
+        .chat-list-container {
+            width: 250px;
+            min-width: 250px;
+            background-color: var(--bg-medium);
+            border-right: 1px solid var(--border-color);
+            padding: 10px;
+            display: flex;
+            flex-direction: column;
+            overflow-y: auto;
+            height: 100vh;
+            transition: transform var(--transition-speed) ease-in-out,
+                opacity var(--transition-speed) ease-in-out;
+            position: relative;
+            z-index: 10;
+        }
+
+        .chat-list-container.hidden {
+            transform: translateX(-100%);
+            opacity: 0;
+            position: absolute;
+        }
+
+        .chat-list-header {
+            color: white;
+            font-weight: bold;
+            margin-bottom: 10px;
+            display: flex;
+            justify-content: space-between;
+            align-items: center;
+            padding: 5px 0;
+        }
+
+        .chat-list-header button {
+            background-color: transparent;
+            color: white;
+            border: 1px solid var(--border-color);
+            padding: 5px 8px;
+            border-radius: 5px;
+            cursor: pointer;
+            font-size: 0.9em;
+            transition: all 0.2s ease;
+        }
+
+        .chat-list-header button:hover {
+            background-color: var(--border-color);
+        }
+
+        .chat-list-header button:active {
+            transform: scale(0.95);
+        }
+
+        .chat-list {
+            list-style: none;
+            padding: 0;
+            margin: 0;
+            flex-grow: 1;
+            overflow-y: auto;
+        }
+
+        .chat-list-item {
+            background-color: transparent;
+            border: .1rem solid var(--main-border-color);
+            color: white;
+            padding: 10px;
+            margin-bottom: 5px;
+            border-radius: 5px;
+            cursor: pointer;
+            display: flex;
+            justify-content: space-between;
+            align-items: center;
+            transition: all 0.3s ease;
+        }
+
+        .chat-list-item:hover {
+            border-color: #007bff;
+        }
+
+        .chat-list-item button {
+            background-color: transparent;
+            color: white;
+            border: none;
+            cursor: pointer;
+            opacity: 0.7;
+            transition: all 0.2s ease;
+        }
+
+        .chat-list-item button:hover {
+            opacity: 1;
+            transform: scale(1.1);
+        }
+
+        .chat-container {
+            display: flex;
+            flex-direction: column;
+            height: 100vh;
+            width: calc(100% - 250px);
+            transition: margin-left var(--transition-speed) ease-in-out;
+        }
+
+        .chat-container.full {
+            width: 100%;
+        }
+
+        .chat-header {
+            background-color: var(--bg-medium);
+            padding: 15px;
+            border-bottom: 1px solid var(--border-color);
+            display: flex;
+            justify-content: space-between;
+            align-items: center;
+            position: sticky;
+            top: 0;
+            z-index: 5;
+        }
+
+        .chat-header-title {
+            text-decoration: none;
+            font-size: 20px;
+            font-weight: bold;
+            color: white;
+        }
+
+
+        .chat-content {
+            flex-grow: 1;
+            display: flex;
+            flex-direction: column;
+            overflow: hidden;
+            height: 100%;
+        }
+
+        .chat-messages {
+            flex-grow: 1;
+            overflow-y: auto;
+            padding: 10px;
+            background-color: var(--bg-dark);
+        }
+
+        .chat-input-container {
+            padding: 10px;
+            background-color: var(--bg-medium);
+            border-top: 1px solid var(--border-color);
+        }
+
+        .chat-input-form {
+            display: flex;
+            gap: 5px;
+        }
+
+        .chat-input {
+            flex-grow: 1;
+            padding: 10px;
+            border: 1px solid var(--border-color);
+            border-radius: 5px;
+            background-color: var(--bg-medium);
+            color: var(--text-light);
+            transition: border-color 0.2s ease;
+        }
+
+        .chat-input:focus {
+            outline: none;
+            border-color: var(--primary-color);
+        }
+
+        .send-button {
+            padding: 10px 15px;
+            background-color: var(--primary-color);
+            color: white;
+            border: none;
+            border-radius: 5px;
+            cursor: pointer;
+            transition: all 0.2s ease;
+        }
+
+        .send-button:hover {
+            background-color: var(--primary-hover);
+        }
+
+        .send-button:active {
+            transform: scale(0.95);
+        }
+
+        .message {
+            margin-bottom: 15px;
+            display: flex;
+            opacity: 0;
+            transform: translateY(10px);
+            transition: opacity 0.3s ease, transform 0.3s ease;
+        }
+
+        .message.show {
+            opacity: 1;
+            transform: translateY(0);
+        }
+
+        .user-message {
+            justify-content: flex-end;
+        }
+
+        .ai-message {
+            justify-content: flex-start;
+        }
+
+        .message-bubble {
+            padding: 12px 16px;
+            border-radius: 6px;
+            border: .1rem solid var(--main-border-color);
+            max-width: 80%;
+            word-wrap: break-word;
+            line-height: 1.4;
+        }
+
+        .user-message .message-bubble {
+            background-color: var(--user-message);
+            color: white;
+            padding: 6px 8px;
+            ;
+        }
+
+        .ai-message .message-bubble {
+            background-color: var(--ai-message);
+            color: var(--text-light);
+        }
+
+        .chat-footer {
+            padding: 8px 10px;
+            border: .1rem solid var(--main-border-color);
+            display: flex;
+            justify-content: space-between;
+            border-radius: 5px;
+        }
+
+        .footer-button {
+            background-color: transparent;
+            color: var(--text-light);
+            border: none;
+            cursor: pointer;
+            padding: 5px 10px;
+            border-radius: 5px;
+            transition: all 0.2s ease;
+        }
+
+        .footer-button:hover {
+            background-color: var(--border-color);
+        }
+
+        .chat-header button {
+            background-color: transparent;
+            color: white;
+            border: none;
+            cursor: pointer;
+            font-size: 1.2em;
+            transition: all 0.2s ease;
+        }
+
+        @media (max-width: 768px) {
+            .chat-list-container {
+                width: 80%;
+                position: fixed;
+                height: 100vh;
+                z-index: 1000;
+                box-shadow: 2px 0 5px rgba(0, 0, 0, 0.5);
+            }
+
+            .chat-list-container.hidden {
+                display: none;
+            }
+
+            .chat-header button {
+                display: block;
+            }
+        }
+
+        @keyframes pulse {
+
+            0%,
+            100% {
+                opacity: 0.6;
+            }
+
+            50% {
+                opacity: 1;
+            }
+        }
+
+        .loading {
+            display: inline-block;
+            width: 12px;
+            height: 12px;
+            border-radius: 50%;
+            background-color: var(--text-light);
+            animation: pulse 1.5s infinite ease-in-out;
+            margin-left: 5px;
+        }
+
+        .typing-indicator {
+            display: flex;
+            align-items: center;
+            margin-bottom: 15px;
+            color: var(--text-light);
+            font-style: italic;
+        }
+
+        pre {
+            position: relative;
+            border: .1rem solid var(--main-border-color);
+            background: transparent;
+            padding: 1em;
+            border-radius: 5px;
+            overflow-x: auto;
+            margin: 10px 0;
+        }
+
+        pre code {
+            font-family: 'Courier New', monospace;
+            color: var(--text-light);
+        }
+
+        .code-copy-button {
+            position: absolute;
+            top: 5px;
+            right: 5px;
+            background-color: var(--bg-light);
+            color: var(--text-light);
+            border: none;
+            border-radius: 3px;
+            padding: 3px 6px;
+            cursor: pointer;
+            opacity: 0;
+            transition: opacity 0.2s ease;
+            font-size: 0.8em;
+        }
+
+        .code-copy-button:hover {
+            background-color: var(--primary-color);
+        }
+
+        pre:hover .code-copy-button {
+            opacity: 1;
+        }
+
+        .profile-btn {
+            font-size: 30px;
+        }
+
+        @media(max-width: 376px) {
+            nav .logout-btn {
+                top: 15px;
+            }
+        }
+
+        @media(max-width: 339px) {
+            nav .logout-btn {
+                font-size: 0;
+            }
+        }
+
+        .logout-btn {
+            color: #fff;
+            right: 8px;
+            top: 18px;
+            font-size: 20px;
+            cursor: pointer;
+            transition: all 0.3s ease;
+            display: block;
+        }
+
+        .profile-menu {
+            position: relative;
+            display: inline-block;
+        }
+
+        .profile-menu .fas {
+            font-size: 35px;
+            cursor: pointer;
+            color: #fff;
+        }
+
+        .dropdown-content {
+            border: solid .1rem var(--main-border-color);
+            display: none;
+            position: absolute;
+            right: 0;
+            background-color: #151b23;
+            min-width: 160px;
+            z-index: 999;
+            border-radius: 8px;
+            overflow: hidden;
+        }
+
+        .dropdown-content .a {
+            color: #fff;
+            padding: 8px 20px;
+            text-decoration: none;
+            display: block;
+            transition: background-color 0.3s ease;
+            border: .1rem solid transparent;
+        }
+
+        .dropdown-content .a:hover {
+            border: .1rem solid var(--main-border-color);
+        }
+
+        .dropdown-content .a1 {
+            color: rgb(62, 177, 171);
+            padding: 8px 20px;
+            font-size: 20px;
+            font-weight: 500;
+            text-decoration: none;
+            display: block;
+            background-color: #262f3b;
+            transition: background-color 0.3s ease;
+            text-align: center;
+        }
+
+        .message-bubble code {
+            background-color: #383838;
+            border-radius: 2px;
+            padding: 1px;
+        }
+
+        .message-bubble pre code {
+            background-color: transparent;
+            border-radius: 0;
+            padding: 0;
+        }
+
+        .chat-header-title span,
+        .chat-header-title span a,
+        .chat-header-title span a:visited {
+            font-size: 10px;
+            color: white;
+        }
+
+        .scroll-down-btn {
+            position: fixed;
+            bottom: 80px;
+            right: 50%;
+            width: 30px;
+            height: 30px;
+            background: linear-gradient(145deg, #3d444d, #0d1117);
+            border-radius: 50%;
+            display: none;
+            align-items: center;
+            justify-content: center;
+            cursor: pointer;
+            box-shadow: 0 4px 8px rgba(0, 0, 0, .15);
+            transition: all .3s ease;
+        }
+    </style>
     <style>
         :root {
             --base-font-size: 16px;
@@ -36,23 +517,23 @@
         }
 
         .sepia-theme {
-            --bg-color: #f8f4e8; /* Light beige background */
-            --text-color: #5e5245; /* Dark brown text */
-            --header-bg: #e8e0d4; /* Sepia header background */
-            --border-color: #d2c9bc; /* Sepia border color */
-            --user-message-bg: #a3c2a1; /* Slightly muted green for user messages */
-            --ai-message-bg: #f2e8cf; /* Lighter sepia for AI messages */
-            --ai-message-text: #5e5245; /* Dark brown for AI message text */
+            --bg-color: #f8f4e8;
+            --text-color: #5e5245;
+            --header-bg: #e8e0d4;
+            --border-color: #d2c9bc;
+            --user-message-bg: #a3c2a1;
+            --ai-message-bg: #f2e8cf;
+            --ai-message-text: #5e5245;
         }
 
         .contrast-theme {
-            --bg-color: #000000; /* Black background */
-            --text-color: #ffffff; /* White text */
-            --header-bg: #222222; /* Dark grey header */
-            --border-color: #555555; /* Medium grey border */
-            --user-message-bg: #00bb00; /* Bright green for user messages */
-            --ai-message-bg: #eeeeee; /* Very light grey for AI messages */
-            --ai-message-text: #000000; /* Black for AI message text */
+            --bg-color: #000000;
+            --text-color: #ffffff;
+            --header-bg: #222222;
+            --border-color: #555555;
+            --user-message-bg: #00bb00;
+            --ai-message-bg: #eeeeee;
+            --ai-message-text: #000000;
         }
 
 
@@ -127,6 +608,7 @@
         .sepia-theme .chat-list-header button:hover {
             background-color: #f0f0f0;
         }
+
         .contrast-theme .chat-list-header button:hover {
             background-color: #333;
         }
@@ -173,6 +655,7 @@
         .sepia-theme .chat-list-item:hover {
             background-color: #f0f0f0;
         }
+
         .contrast-theme .chat-list-item:hover {
             background-color: #333;
         }
@@ -191,12 +674,14 @@
             opacity: 0.7;
             transition: opacity 0.2s ease, transform 0.1s ease;
         }
+
         .light-theme .chat-list-item button,
-        .sepia-theme .chat-list-item button{
+        .sepia-theme .chat-list-item button {
             color: #f44336;
         }
+
         .contrast-theme .chat-list-item button {
-            color: #f44336; /* Keep danger color consistent */
+            color: #f44336;
         }
 
 
@@ -209,18 +694,6 @@
             display: flex;
             flex-direction: column;
             height: 100vh;
-<<<<<<< HEAD
-            width: calc(100% - 250px);
-            transition: margin-left var(--transition-speed) ease-in-out;
-        }
-
-        .chat-container.full {
-            width: 100%;
-        }
-
-        .chat-header {
-            background-color: var(--bg-medium);
-=======
             width: 100%;
             margin-left: 0;
             transition: margin-left 0.3s ease-in-out;
@@ -232,7 +705,6 @@
 
         .dialog-header {
             background-color: var(--header-bg);
->>>>>>> 53629a5b20b01d4f87eb538f7d091570262964ba
             padding: 15px;
             border-bottom: 1px solid var(--border-color);
             border-radius: 0;
@@ -243,6 +715,7 @@
             font-weight: bold;
             color: #fff;
         }
+
         .light-theme .dialog-header,
         .sepia-theme .dialog-header,
         .contrast-theme .dialog-header {
@@ -260,10 +733,11 @@
             color: var(--text-color);
             height: 100%;
         }
+
         .light-theme .dialog-content,
         .sepia-theme .dialog-content,
         .contrast-theme .dialog-content {
-             color: var(--text-color);
+            color: var(--text-color);
         }
 
 
@@ -277,6 +751,7 @@
             height: 100%;
             width: auto;
         }
+
         .light-theme .chat-messages-area,
         .sepia-theme .chat-messages-area,
         .contrast-theme .chat-messages-area {
@@ -364,11 +839,12 @@
             word-wrap: break-word;
             color: #fff;
         }
+
         .light-theme .message-bubble,
         .sepia-theme .message-bubble,
         .contrast-theme .message-bubble {
-             background-color: var(--ai-message-bg);
-             color: var(--ai-message-text);
+            background-color: var(--ai-message-bg);
+            color: var(--ai-message-text);
         }
 
 
@@ -376,11 +852,13 @@
             background-color: var(--user-message-bg);
             color: #fff;
         }
+
         .sepia-theme .user-message .message-bubble {
-            color: #fff; /* Ensure text is white in sepia user message */
-        }
+            color: #fff;
+        }
+
         .contrast-theme .user-message .message-bubble {
-            color: #fff; /* Ensure text is white in contrast user message */
+            color: #fff;
         }
 
 
@@ -389,21 +867,6 @@
             color: var(--ai-message-text);
         }
 
-        .dialog-footer {
-            padding: 4px 10px;
-            background-color: #1c1c1c61;
-            position: fixed;
-            bottom: 0;
-            width: auto;
-        }
-        .light-theme .dialog-footer,
-        .sepia-theme .dialog-footer,
-        .contrast-theme .dialog-footer {
-            background-color: var(--header-bg);
-            color: var(--text-color);
-        }
-
-        /* Settings Popup Styles */
         .settings-popup {
             position: fixed;
             top: 50%;
@@ -419,6 +882,7 @@
             max-height: 90vh;
             overflow-y: auto;
         }
+
         .light-theme .settings-popup,
         .sepia-theme .settings-popup,
         .contrast-theme .settings-popup {
@@ -430,13 +894,7 @@
             display: block;
         }
 
-<<<<<<< HEAD
-        .chat-footer {
-            padding: 8px 10px;
-            border: .1rem solid var(--main-border-color);
-=======
         .settings-header {
->>>>>>> 80162ca9
             display: flex;
             justify-content: space-between;
             align-items: center;
@@ -449,6 +907,7 @@
             background-color: var(--header-bg);
             z-index: 1;
         }
+
         .light-theme .settings-header,
         .sepia-theme .settings-header,
         .contrast-theme .settings-header {
@@ -466,6 +925,7 @@
             opacity: 0.7;
             transition: opacity 0.2s ease;
         }
+
         .light-theme .settings-header button,
         .sepia-theme .settings-header button,
         .contrast-theme .settings-header button {
@@ -486,6 +946,7 @@
             background-color: var(--header-bg);
             z-index: 1;
         }
+
         .light-theme .settings-tabs,
         .sepia-theme .settings-tabs,
         .contrast-theme .settings-tabs {
@@ -505,28 +966,7 @@
             gap: 8px;
             font-size: 0.9em;
         }
-<<<<<<< HEAD
-
-        @media (max-width: 768px) {
-            .chat-list-container {
-                width: 80%;
-                position: fixed;
-                height: 100vh;
-                z-index: 1000;
-                box-shadow: 2px 0 5px rgba(0, 0, 0, 0.5);
-            }
-
-            .chat-list-container.hidden {
-                display: none;
-            }
-
-            .chat-header button {
-                display: block;
-            }
-        }
-
-        @keyframes pulse {
-=======
+
         .light-theme .settings-tab,
         .sepia-theme .settings-tab,
         .contrast-theme .settings-tab {
@@ -537,18 +977,19 @@
             color: var(--primary-color);
             border-bottom-color: var(--primary-color);
         }
+
         .light-theme .settings-tab.active,
         .sepia-theme .settings-tab.active,
         .contrast-theme .settings-tab.active {
-            color: var(--primary-color); /* Keep primary color for active tab */
-        }
->>>>>>> 80162ca9
+            color: var(--primary-color);
+        }
 
 
         .settings-content {
             padding: 20px;
             display: none;
         }
+
         .settings-content.active {
             display: block;
         }
@@ -563,27 +1004,21 @@
             font-weight: 500;
             color: var(--text-color);
         }
+
         .light-theme .settings-group label,
         .sepia-theme .settings-group label,
         .contrast-theme .settings-group label {
             color: var(--text-color);
         }
 
-<<<<<<< HEAD
-        pre {
-            position: relative;
-            border: .1rem solid var(--main-border-color);
-            background: transparent;
-            padding: 1em;
-=======
 
         .account-info {
             background-color: #444;
             padding: 15px;
->>>>>>> 80162ca9
             border-radius: 5px;
             color: var(--text-color);
         }
+
         .light-theme .account-info,
         .sepia-theme .account-info,
         .contrast-theme .account-info {
@@ -669,12 +1104,13 @@
             bottom: 0;
             background-color: var(--header-bg);
         }
+
         .light-theme .settings-footer,
         .sepia-theme .settings-footer,
         .contrast-theme .settings-footer {
-             background-color: var(--header-bg);
-             border-color: var(--border-color);
-             color: var(--text-color);
+            background-color: var(--header-bg);
+            border-color: var(--border-color);
+            color: var(--text-color);
         }
 
 
@@ -701,12 +1137,13 @@
             display: inline-block;
             width: 100%;
         }
+
         .light-theme .settings-dropdown select,
         .sepia-theme .settings-dropdown select,
         .contrast-theme .settings-dropdown select {
-             border-color: var(--border-color);
-             background-color: var(--header-bg);
-             color: var(--text-color);
+            border-color: var(--border-color);
+            background-color: var(--header-bg);
+            color: var(--text-color);
         }
 
 
@@ -734,22 +1171,19 @@
             color: var(--text-color);
             pointer-events: none;
         }
+
         .light-theme .settings-dropdown::after,
         .sepia-theme .settings-dropdown::after,
         .contrast-theme .settings-dropdown::after {
-             color: var(--text-color);
-        }
-
-
-        /* Responsive adjustments */
+            color: var(--text-color);
+        }
+
         @media (max-width: 768px) {
             .chat-container.chat-list-visible {
                 margin-left: 0;
                 width: 100%;
             }
 
-<<<<<<< HEAD
-=======
             .chat-list-container {
                 width: 80%;
                 max-width: none;
@@ -778,51 +1212,6 @@
             }
         }
 
-        /* Style for Settings and Home Buttons in Footer */
-        .dialog-footer button#settings-button,
-        .dialog-footer a.githeme.buttons {
-            display: inline-flex;
-            align-items: center;
-            justify-content: center;
-            padding: 8px 15px;
-            border-radius: 5px;
-            border: 1px solid var(--border-color);
-            background-color: var(--header-bg);
-            color: var(--text-color);
-            cursor: pointer;
-            transition: background-color 0.2s ease, color 0.2s ease, border-color 0.2s ease;
-            text-decoration: none; /* For Home button if it's <a> tag */
-        }
-
-        .dialog-footer button#settings-button:hover,
-        .dialog-footer a.githeme.buttons:hover {
-            background-color: var(--border-color);
-            color: #fff;
-            border-color: var(--primary-color);
-        }
-        .light-theme .dialog-footer button#settings-button,
-        .light-theme .dialog-footer a.githeme.buttons,
-        .sepia-theme .dialog-footer button#settings-button,
-        .sepia-theme .dialog-footer a.githeme.buttons,
-        .contrast-theme .dialog-footer button#settings-button,
-        .contrast-theme .dialog-footer a.githeme.buttons {
-            color: var(--text-color);
-            border-color: var(--border-color);
-            background-color: var(--header-bg);
-        }
-        .light-theme .dialog-footer button#settings-button:hover,
-        .light-theme .dialog-footer a.githeme.buttons:hover,
-        .sepia-theme .dialog-footer button#settings-button:hover,
-        .sepia-theme .dialog-footer a.githeme.buttons:hover {
-            background-color: #f0f0f0;
-        }
-        .contrast-theme .dialog-footer button#settings-button:hover,
-        .contrast-theme .dialog-footer a.githeme.buttons:hover {
-            background-color: #333;
-        }
-
-
-        /* Blurred Background for Settings Popup */
         .settings-popup-overlay {
             position: fixed;
             top: 0;
@@ -839,1297 +1228,6 @@
             display: block;
         }
 
-        /* Save Button Animation */
-        #save-settings {
-            position: relative;
-            overflow: hidden;
-        }
-
-        #save-settings.saving::after {
-            content: '';
-            display: block;
-<<<<<<< HEAD
-            transition: background-color 0.3s ease;
-            border: .1rem solid transparent;
-        }
-
-        .dropdown-content .a1 {
-            color: rgb(62, 177, 171);
-            padding: 8px 20px;
-            font-size: 20px;
-            font-weight: 500;
-            text-decoration: none;
-            display: block;
-            background-color: #262f3b;
-            transition: background-color 0.3s ease;
-            text-align: center;
-        }
-
-        .message-bubble code {
-            background-color: #383838;
-            border-radius: 2px;
-            padding: 1px;
-        }
-
->>>>>>> 80162ca9
-        .message-bubble pre code {
-            background-color: transparent;
-            border-radius: 0;
-            padding: 0;
-        }
-
-        .chat-header-title span,
-        .chat-header-title span a,
-        .chat-header-title span a:visited {
-            font-size: 10px;
-            color: white;
-        }
-
-        .scroll-down-btn {
-            position: fixed;
-            bottom: 80px;
-            right: 50%;
-            width: 30px;
-            height: 30px;
-            background: linear-gradient(145deg, #3d444d, #0d1117);
-            border-radius: 50%;
-            display: none;
-            align-items: center;
-            justify-content: center;
-            cursor: pointer;
-            box-shadow: 0 4px 8px rgba(0, 0, 0, .15);
-            transition: all .3s ease;
-        }
-    </style>
-    <style>
-        :root {
-            --base-font-size: 16px;
-            --bg-color: #2c2c2c;
-            --text-color: #d4d4d4;
-            --header-bg: #3a3a3a;
-            --border-color: #555;
-            --user-message-bg: #4caf50;
-            --ai-message-bg: #fffeba;
-            --ai-message-text: #000;
-            --primary-color: #4caf50;
-            --danger-color: #f44336;
-        }
-
-        .light-theme {
-            --bg-color: #f5f5f5;
-            --text-color: #333;
-            --header-bg: #ffffff;
-            --border-color: #e0e0e0;
-            --user-message-bg: #4caf50;
-            --ai-message-bg: #e0f7fa;
-            --ai-message-text: #000;
-        }
-
-        .sepia-theme {
-            --bg-color: #f8f4e8;
-            --text-color: #5e5245;
-            --header-bg: #e8e0d4;
-            --border-color: #d2c9bc;
-            --user-message-bg: #a3c2a1;
-            --ai-message-bg: #f2e8cf;
-            --ai-message-text: #5e5245;
-        }
-
-        .contrast-theme {
-            --bg-color: #000000;
-            --text-color: #ffffff;
-            --header-bg: #222222;
-            --border-color: #555555;
-            --user-message-bg: #00bb00;
-            --ai-message-bg: #eeeeee;
-            --ai-message-text: #000000;
-        }
-
-
-        html,
-        body {
-            height: 100%;
-            margin: 0;
-            font-family: 'Roboto', sans-serif;
-            background-color: var(--bg-color);
-            color: var(--text-color);
-            display: flex;
-            width: 100%;
-            font-size: var(--base-font-size);
-        }
-
-        .chat-list-container {
-            width: 250px;
-            min-width: 250px;
-            max-width: 300px;
-            background-color: var(--header-bg);
-            border-right: 1px solid var(--border-color);
-            padding: 10px;
-            display: flex;
-            flex-direction: column;
-            overflow-y: auto;
-
-            transition: transform 0.3s ease-in-out, opacity 0.3s ease-in-out;
-            opacity: 1;
-        }
-
-        .chat-list-container.hidden-chat-list {
-            display: none;
-            opacity: 0;
-            transform: translateX(-100%);
-        }
-
-        .chat-list-header {
-            color: #fff;
-            font-weight: bold;
-            margin-bottom: 0;
-            display: flex;
-            justify-content: space-between;
-            align-items: center;
-        }
-
-        .light-theme .chat-list-header,
-        .sepia-theme .chat-list-header,
-        .contrast-theme .chat-list-header {
-            color: var(--text-color);
-        }
-
-
-        .chat-list-header button {
-            background-color: transparent;
-            color: white;
-            border: 1px solid var(--border-color);
-            padding: 5px 8px;
-            border-radius: 5px;
-            cursor: pointer;
-            font-size: 0.9em;
-            transition: background-color 0.2s ease, transform 0.1s ease;
-        }
-
-        .light-theme .chat-list-header button,
-        .sepia-theme .chat-list-header button,
-        .contrast-theme .chat-list-header button {
-            color: var(--text-color);
-            border-color: var(--border-color);
-        }
-
-        .light-theme .chat-list-header button:hover,
-        .sepia-theme .chat-list-header button:hover {
-            background-color: #f0f0f0;
-        }
-
-        .contrast-theme .chat-list-header button:hover {
-            background-color: #333;
-        }
-
-
-        .chat-list_header button:hover {
-            background-color: var(--border-color);
-        }
-
-        .chat-list-header button:active {
-            transform: scale(0.95);
-        }
-
-        .chat-list {
-            list-style: none;
-            padding: 0;
-            margin: 0;
-        }
-
-        .chat-list-item {
-            background-color: #444;
-            color: #fff;
-            padding: 10px;
-            margin-bottom: 5px;
-            border-radius: 5px;
-            cursor: pointer;
-            display: flex;
-            justify-content: space-between;
-            align-items: center;
-            transition: background-color 0.2s ease, transform 0.1s ease;
-            opacity: 1;
-            transform: translateY(0);
-        }
-
-        .light-theme .chat-list-item,
-        .sepia-theme .chat-list-item,
-        .contrast-theme .chat-list-item {
-            background-color: var(--header-bg);
-            color: var(--text-color);
-            border: 1px solid var(--border-color);
-        }
-
-        .light-theme .chat-list-item:hover,
-        .sepia-theme .chat-list-item:hover {
-            background-color: #f0f0f0;
-        }
-
-        .contrast-theme .chat-list-item:hover {
-            background-color: #333;
-        }
-
-
-        .chat-list-item:hover {
-            background-color: #555;
-            transform: scale(1.02);
-        }
-
-        .chat-list-item button {
-            background-color: transparent;
-            color: white;
-            border: none;
-            cursor: pointer;
-            opacity: 0.7;
-            transition: opacity 0.2s ease, transform 0.1s ease;
-        }
-
-        .light-theme .chat-list-item button,
-        .sepia-theme .chat-list-item button {
-            color: #f44336;
-        }
-
-        .contrast-theme .chat-list-item button {
-            color: #f44336;
-        }
-
-
-        .chat-list-item button:hover {
-            opacity: 1;
-            transform: scale(1.1);
-        }
-
-        .chat-container {
-            display: flex;
-            flex-direction: column;
-            height: 100vh;
-            width: 100%;
-            margin-left: 0;
-            transition: margin-left 0.3s ease-in-out;
-        }
-
-        .chat-container.chat-list-visible {
-            width: calc(100% - 250px);
-        }
-
-        .dialog-header {
-            background-color: var(--header-bg);
-            padding: 15px;
-            border-bottom: 1px solid var(--border-color);
-            border-radius: 0;
-            cursor: default;
-            display: block;
-            text-align: center;
-            align-items: center;
-            font-weight: bold;
-            color: #fff;
-        }
-
-        .light-theme .dialog-header,
-        .sepia-theme .dialog-header,
-        .contrast-theme .dialog-header {
-            color: var(--text-color);
-            border-color: var(--border-color);
-        }
-
-
-        .dialog-content {
-            padding: 10px;
-            flex-grow: 1;
-            display: flex;
-            flex-direction: column;
-            overflow: hidden;
-            color: var(--text-color);
-            height: 100%;
-        }
-
-        .light-theme .dialog-content,
-        .sepia-theme .dialog-content,
-        .contrast-theme .dialog-content {
-            color: var(--text-color);
-        }
-
-
-        .chat-messages-area {
-            flex-grow: 1;
-            overflow-y: auto;
-            padding: 0 0 10px 0;
-            display: flex;
-            flex-direction: column;
-            background-color: var(--bg-color);
-            height: 100%;
-            width: auto;
-        }
-
-        .light-theme .chat-messages-area,
-        .sepia-theme .chat-messages-area,
-        .contrast-theme .chat-messages-area {
-            background-color: var(--bg-color);
-        }
-
-        .chat-input-area {
-            display: flex;
-            gap: 10px;
-            padding-top: 15px;
-            align-items: center;
-        }
-
-        .chat-input-area input[type="text"] {
-            flex-grow: 1;
-            padding: 10px;
-            border: 1px solid var(--border-color);
-            border-radius: 5px;
-            background-color: var(--header-bg);
-            color: var(--text-color);
-            font-size: 1em;
-            transition: border-color 0.3s ease, box-shadow 0.3s ease;
-        }
-
-        .light-theme .chat-input-area input[type="text"],
-        .sepia-theme .chat-input-area input[type="text"],
-        .contrast-theme .chat-input-area input[type="text"] {
-            background-color: var(--header-bg);
-            color: var(--text-color);
-            border-color: var(--border-color);
-        }
-
-        .chat-input-area input[type="text"]:focus {
-            border-color: var(--primary-color);
-            box-shadow: 0 0 5px var(--primary-color);
-            outline: none;
-        }
-
-        .chat-input-area button {
-            padding: 10px 20px;
-            background-color: var(--primary-color);
-            color: white;
-            border: none;
-            border-radius: 5px;
-            font-size: 1em;
-            cursor: pointer;
-            transition: background-color 0.3s ease, transform 0.2s ease;
-        }
-
-        .chat-input-area button:hover {
-            background-color: #0056b3;
-        }
-
-        .chat-input-area button:active {
-            transform: scale(0.95);
-        }
-
-        .message {
-            margin-bottom: 8px;
-            display: flex;
-            clear: both;
-            opacity: 0;
-            transform: translateY(10px);
-            transition: opacity 0.3s ease, transform 0.3s ease;
-        }
-
-        .message.show {
-            opacity: 1;
-            transform: translateY(0);
-        }
-
-        .user-message {
-            justify-content: flex-end;
-        }
-
-        .ai-message {
-            justify-content: flex-start;
-        }
-
-        .message-bubble {
-            padding: 10px 12px;
-            border-radius: 20px;
-            background-color: #444;
-            max-width: 70%;
-            word-wrap: break-word;
-            color: #fff;
-        }
-
-        .light-theme .message-bubble,
-        .sepia-theme .message-bubble,
-        .contrast-theme .message-bubble {
-            background-color: var(--ai-message-bg);
-            color: var(--ai-message-text);
-        }
-
-
-        .user-message .message-bubble {
-            background-color: var(--user-message-bg);
-            color: #fff;
-        }
-
-        .sepia-theme .user-message .message-bubble {
-            color: #fff;
-        }
-
-        .contrast-theme .user-message .message-bubble {
-            color: #fff;
-        }
-
-
-        .ai-message .message-bubble {
-            background-color: var(--ai-message-bg);
-            color: var(--ai-message-text);
-        }
-
-        .settings-popup {
-            position: fixed;
-            top: 50%;
-            left: 50%;
-            transform: translate(-50%, -50%);
-            background-color: var(--header-bg);
-            border-radius: 8px;
-            box-shadow: 0 4px 8px rgba(0, 0, 0, 0.5);
-            z-index: 1001;
-            display: none;
-            width: 90%;
-            max-width: 500px;
-            max-height: 90vh;
-            overflow-y: auto;
-        }
-
-        .light-theme .settings-popup,
-        .sepia-theme .settings-popup,
-        .contrast-theme .settings-popup {
-            background-color: var(--header-bg);
-            box-shadow: 0 2px 4px rgba(0, 0, 0, 0.2);
-        }
-
-        .settings-popup.show {
-            display: block;
-        }
-
-        .settings-header {
-            display: flex;
-            justify-content: space-between;
-            align-items: center;
-            padding: 15px;
-            border-bottom: 1px solid var(--border-color);
-            color: var(--text-color);
-            font-weight: bold;
-            position: sticky;
-            top: 0;
-            background-color: var(--header-bg);
-            z-index: 1;
-        }
-
-        .light-theme .settings-header,
-        .sepia-theme .settings-header,
-        .contrast-theme .settings-header {
-            color: var(--text-color);
-            background-color: var(--header-bg);
-            border-color: var(--border-color);
-        }
-
-        .settings-header button {
-            background: none;
-            border: none;
-            color: var(--text-color);
-            font-size: 1.2em;
-            cursor: pointer;
-            opacity: 0.7;
-            transition: opacity 0.2s ease;
-        }
-
-        .light-theme .settings-header button,
-        .sepia-theme .settings-header button,
-        .contrast-theme .settings-header button {
-            color: var(--text-color);
-        }
-
-        .settings-header button:hover {
-            opacity: 1;
-        }
-
-        .settings-tabs {
-            display: flex;
-            gap: 5px;
-            padding: 0 15px;
-            border-bottom: 1px solid var(--border-color);
-            position: sticky;
-            top: 60px;
-            background-color: var(--header-bg);
-            z-index: 1;
-        }
-
-        .light-theme .settings-tabs,
-        .sepia-theme .settings-tabs,
-        .contrast-theme .settings-tabs {
-            background-color: var(--header-bg);
-            border-color: var(--border-color);
-        }
-
-        .settings-tab {
-            padding: 10px 15px;
-            background: none;
-            border: none;
-            border-bottom: 2px solid transparent;
-            color: var(--text-color);
-            cursor: pointer;
-            display: flex;
-            align-items: center;
-            gap: 8px;
-            font-size: 0.9em;
-        }
-
-        .light-theme .settings-tab,
-        .sepia-theme .settings-tab,
-        .contrast-theme .settings-tab {
-            color: var(--text-color);
-        }
-
-        .settings-tab.active {
-            color: var(--primary-color);
-            border-bottom-color: var(--primary-color);
-        }
-
-        .light-theme .settings-tab.active,
-        .sepia-theme .settings-tab.active,
-        .contrast-theme .settings-tab.active {
-            color: var(--primary-color);
-        }
-
-
-        .settings-content {
-            padding: 20px;
-            display: none;
-        }
-
-        .settings-content.active {
-            display: block;
-        }
-
-        .settings-group {
-            margin-bottom: 20px;
-        }
-
-        .settings-group label {
-            display: block;
-            margin-bottom: 8px;
-            font-weight: 500;
-            color: var(--text-color);
-        }
-
-        .light-theme .settings-group label,
-        .sepia-theme .settings-group label,
-        .contrast-theme .settings-group label {
-            color: var(--text-color);
-        }
-
-
-        .account-info {
-            background-color: #444;
-            padding: 15px;
-            border-radius: 5px;
-            color: var(--text-color);
-        }
-
-        .light-theme .account-info,
-        .sepia-theme .account-info,
-        .contrast-theme .account-info {
-            background-color: var(--header-bg);
-            color: var(--text-color);
-            border: 1px solid var(--border-color);
-        }
-
-        input[type="range"] {
-            width: 100%;
-            margin: 10px 0;
-            -webkit-appearance: none;
-            appearance: none;
-            background: var(--border-color);
-            height: 4px;
-            border-radius: 2px;
-            outline: none;
-            transition: background 0.3s ease;
-        }
-
-        input[type="range"]::-webkit-slider-thumb {
-            -webkit-appearance: none;
-            appearance: none;
-            width: 16px;
-            height: 16px;
-            border-radius: 50%;
-            background: var(--primary-color);
-            cursor: pointer;
-            transition: background 0.3s ease, transform 0.2s ease;
-        }
-
-        input[type="range"]::-webkit-slider-thumb:hover {
-            background: #007bff;
-            transform: scale(1.1);
-        }
-
-        input[type="range"]::-moz-range-thumb {
-            width: 16px;
-            height: 16px;
-            border-radius: 50%;
-            background: var(--primary-color);
-            cursor: pointer;
-            transition: background 0.3s ease, transform 0.2s ease;
-        }
-
-        input[type="range"]::-moz-range-thumb:hover {
-            background: #007bff;
-            transform: scale(1.1);
-        }
-
-        .light-theme input[type="range"],
-        .sepia-theme input[type="range"],
-        .contrast-theme input[type="range"] {
-            background-color: var(--border-color);
-        }
-
-        .light-theme input[type="range"]::-webkit-slider-thumb,
-        .light-theme input[type="range"]::-moz-range-thumb,
-        .sepia-theme input[type="range"]::-webkit-slider-thumb,
-        .sepia-theme input[type="range"]::-moz-range-thumb,
-        .contrast-theme input[type="range"]::-webkit-slider-thumb,
-        .contrast-theme input[type="range"]::-moz-range-thumb {
-            background: var(--primary-color);
-        }
-
-        .light-theme input[type="range"]::-webkit-slider-thumb:hover,
-        .light-theme input[type="range"]::-moz-range-thumb:hover,
-        .sepia-theme input[type="range"]::-webkit-slider-thumb:hover,
-        .sepia-theme input[type="range"]::-moz-range-thumb:hover,
-        .contrast-theme input[type="range"]::-webkit-slider-thumb:hover,
-        .contrast-theme input[type="range"]::-moz-range-thumb:hover {
-            background: #0056b3;
-        }
-
-
-        .settings-footer {
-            display: flex;
-            justify-content: flex-end;
-            gap: 10px;
-            padding: 15px;
-            border-top: 1px solid var(--border-color);
-            position: sticky;
-            bottom: 0;
-            background-color: var(--header-bg);
-        }
-
-        .light-theme .settings-footer,
-        .sepia-theme .settings-footer,
-        .contrast-theme .settings-footer {
-            background-color: var(--header-bg);
-            border-color: var(--border-color);
-            color: var(--text-color);
-        }
-
-
-        .primary-button {
-            background-color: var(--primary-color);
-            color: white;
-            border: none;
-            padding: 8px 16px;
-            border-radius: 4px;
-            cursor: pointer;
-        }
-
-        .danger-button {
-            background-color: var(--danger-color);
-            color: white;
-            border: none;
-            padding: 8px 16px;
-            border-radius: 4px;
-            cursor: pointer;
-        }
-
-        .settings-dropdown {
-            position: relative;
-            display: inline-block;
-            width: 100%;
-        }
-
-        .light-theme .settings-dropdown select,
-        .sepia-theme .settings-dropdown select,
-        .contrast-theme .settings-dropdown select {
-            border-color: var(--border-color);
-            background-color: var(--header-bg);
-            color: var(--text-color);
-        }
-
-
-        .settings-dropdown select {
-            width: 100%;
-            padding: 8px 25px 8px 10px;
-            border: 1px solid var(--border-color);
-            border-radius: 50px;
-            background-color: rgba(68, 68, 68, 0.9);
-            color: var(--text-color);
-            appearance: none;
-            -webkit-appearance: none;
-            -moz-appearance: none;
-            cursor: pointer;
-            font-size: 1em;
-            transition: border-color 0.2s ease, box-shadow 0.2s ease;
-        }
-
-        .settings-dropdown::after {
-            content: '\25BC';
-            position: absolute;
-            top: 50%;
-            right: 10px;
-            transform: translateY(-50%);
-            color: var(--text-color);
-            pointer-events: none;
-        }
-
-        .light-theme .settings-dropdown::after,
-        .sepia-theme .settings-dropdown::after,
-        .contrast-theme .settings-dropdown::after {
-            color: var(--text-color);
-        }
-
-        @media (max-width: 768px) {
-            .chat-container.chat-list-visible {
-                margin-left: 0;
-                width: 100%;
-            }
-
-            .chat-list-container {
-                width: 80%;
-                max-width: none;
-            }
-
-            .chat-list-container.visible-chat-list {
-                position: fixed;
-                top: 0;
-                left: 0;
-                z-index: 1000;
-                height: 100vh;
-                box-shadow: 2px 0px 5px rgba(0, 0, 0, 0.5);
-            }
-
-            .chat-list-container.hidden-chat-list.visible-chat-list {
-                display: none;
-            }
-
-            .settings-tabs {
-                overflow-x: auto;
-                padding-bottom: 5px;
-            }
-
-            .settings-tab {
-                flex-shrink: 0;
-            }
-        }
-
-        .settings-popup-overlay {
-            position: fixed;
-<<<<<<< HEAD
-=======
-            bottom: 80px;
-            right: 50%;
-            width: 30px;
-            height: 30px;
-            background: linear-gradient(145deg, #3d444d, #0d1117);
-=======
-            position: absolute;
-            top: 50%;
-            left: 50%;
-            margin-top: -10px;
-            margin-left: -10px;
-            width: 20px;
-            height: 20px;
->>>>>>> 53629a5b20b01d4f87eb538f7d091570262964ba
-            border-radius: 50%;
-            border: 2px solid #fff;
-            border-color: #fff transparent #fff transparent;
-            animation: spin 1.2s linear infinite;
-            z-index: 1;
-        }
-
-        @keyframes spin {
-            0% { transform: rotate(0deg); }
-            100% { transform: rotate(360deg); }
-        }
-
-
-        /* Disable interactions on settings popup content when saving */
-        .settings-popup.saving * {
-            pointer-events: none !important;
-            opacity: 0.7;
-        }
-        .settings-popup.saving .settings-header button,
-        .settings-popup.saving #cancel-settings {
-             pointer-events: auto !important;
-             opacity: 1;
-        }
-
-        /* Generating Animation Styles */
-        .generating-message {
-            justify-content: flex-start; /* Align animation to the left like AI messages */
-        }
-
-        .generating-message .message-bubble {
-            background-color: var(--ai-message-bg); /* Use AI message background */
-            color: var(--ai-message-text); /* Use AI message text color */
-            font-style: italic; /* Optional: Italicize the "Generating..." text */
-            text-align: center; /* Center the dots */
-        }
-
-        .generating-dots {
-            display: inline-block;
-        }
-
-        .generating-dots span {
-            display: inline-block;
-            vertical-align: middle;
-            animation: dot-pulse 1.5s infinite;
-        }
-
-        .generating-dots span:nth-child(2) {
-            animation-delay: 0.5s;
-        }
-
-        .generating-dots span:nth-child(3) {
-            animation-delay: 1s;
-        }
-
-        @keyframes dot-pulse {
-            0% { opacity: 0.3; transform: scale(0.8); }
-            50% { opacity: 1; transform: scale(1.2); }
-            100% { opacity: 0.3; transform: scale(0.8); }
-        }
-    </style>
-    <style>
-        :root {
-            --base-font-size: 16px;
-            --bg-color: #2c2c2c;
-            --text-color: #d4d4d4;
-            --header-bg: #3a3a3a;
-            --border-color: #555;
-            --user-message-bg: #4caf50;
-            --ai-message-bg: #fffeba;
-            --ai-message-text: #000;
-            --primary-color: #4caf50;
-            --danger-color: #f44336;
-        }
-
-        .light-theme {
-            --bg-color: #f5f5f5;
-            --text-color: #333;
-            --header-bg: #ffffff;
-            --border-color: #e0e0e0;
-            --user-message-bg: #4caf50;
-            --ai-message-bg: #e0f7fa;
-            --ai-message-text: #000;
-        }
-
-        .sepia-theme {
-            --bg-color: #f8f4e8;
-            /* Light beige background */
-            --text-color: #5e5245;
-            /* Dark brown text */
-            --header-bg: #e8e0d4;
-            /* Sepia header background */
-            --border-color: #d2c9bc;
-            /* Sepia border color */
-            --user-message-bg: #a3c2a1;
-            /* Slightly muted green for user messages */
-            --ai-message-bg: #f2e8cf;
-            /* Lighter sepia for AI messages */
-            --ai-message-text: #5e5245;
-            /* Dark brown for AI message text */
-        }
-
-        .contrast-theme {
-            --bg-color: #000000;
-            /* Black background */
-            --text-color: #ffffff;
-            /* White text */
-            --header-bg: #222222;
-            /* Dark grey header */
-            --border-color: #555555;
-            /* Medium grey border */
-            --user-message-bg: #00bb00;
-            /* Bright green for user messages */
-            --ai-message-bg: #eeeeee;
-            /* Very light grey for AI messages */
-            --ai-message-text: #000000;
-            /* Black for AI message text */
-        }
-
-
-
-        /* Settings Popup Styles */
-        .settings-popup {
-            position: fixed;
-            top: 50%;
-            left: 50%;
-            transform: translate(-50%, -50%);
-            background-color: var(--header-bg);
-            border-radius: 8px;
-            box-shadow: 0 4px 8px rgba(0, 0, 0, 0.5);
-            z-index: 1001;
-            display: none;
-            width: 90%;
-            max-width: 500px;
-            max-height: 90vh;
-            overflow-y: auto;
-        }
-
-        .light-theme .settings-popup,
-        .sepia-theme .settings-popup,
-        .contrast-theme .settings-popup {
-            background-color: var(--header-bg);
-            box-shadow: 0 2px 4px rgba(0, 0, 0, 0.2);
-        }
-
-        .settings-popup.show {
-            display: block;
-        }
-
-        .settings-header {
-            display: flex;
-            justify-content: space-between;
-            align-items: center;
-            padding: 15px;
-            border-bottom: 1px solid var(--border-color);
-            color: var(--text-color);
-            font-weight: bold;
-            position: sticky;
-            top: 0;
-            background-color: var(--header-bg);
-            z-index: 1;
-        }
-
-        .light-theme .settings-header,
-        .sepia-theme .settings-header,
-        .contrast-theme .settings-header {
-            color: var(--text-color);
-            background-color: var(--header-bg);
-            border-color: var(--border-color);
-        }
-
-        .settings-header button {
-            background: none;
-            border: none;
-            color: var(--text-color);
-            font-size: 1.2em;
-            cursor: pointer;
-            opacity: 0.7;
-            transition: opacity 0.2s ease;
-        }
-
-        .light-theme .settings-header button,
-        .sepia-theme .settings-header button,
-        .contrast-theme .settings-header button {
-            color: var(--text-color);
-        }
-
-        .settings-header button:hover {
-            opacity: 1;
-        }
-
-        .settings-tabs {
-            display: flex;
-            gap: 5px;
-            padding: 0 15px;
-            border-bottom: 1px solid var(--border-color);
-            position: sticky;
-            top: 60px;
-            background-color: var(--header-bg);
-            z-index: 1;
-        }
-
-        .light-theme .settings-tabs,
-        .sepia-theme .settings-tabs,
-        .contrast-theme .settings-tabs {
-            background-color: var(--header-bg);
-            border-color: var(--border-color);
-        }
-
-        .settings-tab {
-            padding: 10px 15px;
-            background: none;
-            border: none;
-            border-bottom: 2px solid transparent;
-            color: var(--text-color);
-            cursor: pointer;
-            display: flex;
-            align-items: center;
-            gap: 8px;
-            font-size: 0.9em;
-        }
-
-        .light-theme .settings-tab,
-        .sepia-theme .settings-tab,
-        .contrast-theme .settings-tab {
-            color: var(--text-color);
-        }
-
-        .settings-tab.active {
-            color: var(--primary-color);
-            border-bottom-color: var(--primary-color);
-        }
-
-        .light-theme .settings-tab.active,
-        .sepia-theme .settings-tab.active,
-        .contrast-theme .settings-tab.active {
-            color: var(--primary-color);
-            /* Keep primary color for active tab */
-        }
-
-
-        .settings-content {
-            padding: 20px;
-            display: none;
-        }
-
-        .settings-content.active {
-            display: block;
-        }
-
-        .settings-group {
-            margin-bottom: 20px;
-        }
-
-        .settings-group label {
-            display: block;
-            margin-bottom: 8px;
-            font-weight: 500;
-            color: var(--text-color);
-        }
-
-        .light-theme .settings-group label,
-        .sepia-theme .settings-group label,
-        .contrast-theme .settings-group label {
-            color: var(--text-color);
-        }
-
-
-        .account-info {
-            background-color: #444;
-            padding: 15px;
-            border-radius: 5px;
-            color: var(--text-color);
-        }
-
-        .light-theme .account-info,
-        .sepia-theme .account-info,
-        .contrast-theme .account-info {
-            background-color: var(--header-bg);
-            color: var(--text-color);
-            border: 1px solid var(--border-color);
-        }
-
-        input[type="range"] {
-            width: 100%;
-            margin: 10px 0;
-            -webkit-appearance: none;
-            appearance: none;
-            background: var(--border-color);
-            height: 4px;
-            border-radius: 2px;
-            outline: none;
-            transition: background 0.3s ease;
-        }
-
-        input[type="range"]::-webkit-slider-thumb {
-            -webkit-appearance: none;
-            appearance: none;
-            width: 16px;
-            height: 16px;
-            border-radius: 50%;
-            background: var(--primary-color);
-            cursor: pointer;
-            transition: background 0.3s ease, transform 0.2s ease;
-        }
-
-        input[type="range"]::-webkit-slider-thumb:hover {
-            background: #007bff;
-            transform: scale(1.1);
-        }
-
-        input[type="range"]::-moz-range-thumb {
-            width: 16px;
-            height: 16px;
-            border-radius: 50%;
-            background: var(--primary-color);
-            cursor: pointer;
-            transition: background 0.3s ease, transform 0.2s ease;
-        }
-
-        input[type="range"]::-moz-range-thumb:hover {
-            background: #007bff;
-            transform: scale(1.1);
-        }
-
-        .light-theme input[type="range"],
-        .sepia-theme input[type="range"],
-        .contrast-theme input[type="range"] {
-            background-color: var(--border-color);
-        }
-
-        .light-theme input[type="range"]::-webkit-slider-thumb,
-        .light-theme input[type="range"]::-moz-range-thumb,
-        .sepia-theme input[type="range"]::-webkit-slider-thumb,
-        .sepia-theme input[type="range"]::-moz-range-thumb,
-        .contrast-theme input[type="range"]::-webkit-slider-thumb,
-        .contrast-theme input[type="range"]::-moz-range-thumb {
-            background: var(--primary-color);
-        }
-
-        .light-theme input[type="range"]::-webkit-slider-thumb:hover,
-        .light-theme input[type="range"]::-moz-range-thumb:hover,
-        .sepia-theme input[type="range"]::-webkit-slider-thumb:hover,
-        .sepia-theme input[type="range"]::-moz-range-thumb:hover,
-        .contrast-theme input[type="range"]::-webkit-slider-thumb:hover,
-        .contrast-theme input[type="range"]::-moz-range-thumb:hover {
-            background: #0056b3;
-        }
-
-
-        .settings-footer {
-            display: flex;
-            justify-content: flex-end;
-            gap: 10px;
-            padding: 15px;
-            border-top: 1px solid var(--border-color);
-            position: sticky;
-            bottom: 0;
-            background-color: var(--header-bg);
-        }
-
-        .light-theme .settings-footer,
-        .sepia-theme .settings-footer,
-        .contrast-theme .settings-footer {
-            background-color: var(--header-bg);
-            border-color: var(--border-color);
-            color: var(--text-color);
-        }
-
-
-        .primary-button {
-            background-color: var(--primary-color);
-            color: white;
-            border: none;
-            padding: 8px 16px;
-            border-radius: 4px;
-            cursor: pointer;
-        }
-
-        .danger-button {
-            background-color: var(--danger-color);
-            color: white;
-            border: none;
-            padding: 8px 16px;
-            border-radius: 4px;
-            cursor: pointer;
-        }
-
-        .settings-dropdown {
-            position: relative;
-            display: inline-block;
-            width: 100%;
-        }
-
-        .light-theme .settings-dropdown select,
-        .sepia-theme .settings-dropdown select,
-        .contrast-theme .settings-dropdown select {
-            border-color: var(--border-color);
-            background-color: var(--header-bg);
-            color: var(--text-color);
-        }
-
-
-        .settings-dropdown select {
-            width: 100%;
-            padding: 8px 25px 8px 10px;
-            border: 1px solid var(--border-color);
-            border-radius: 50px;
-            background-color: rgba(68, 68, 68, 0.9);
-            color: var(--text-color);
-            appearance: none;
-            -webkit-appearance: none;
-            -moz-appearance: none;
-            cursor: pointer;
-            font-size: 1em;
-            transition: border-color 0.2s ease, box-shadow 0.2s ease;
-        }
-
-        .settings-dropdown::after {
-            content: '\25BC';
-            position: absolute;
-            top: 50%;
-            right: 10px;
-            transform: translateY(-50%);
-            color: var(--text-color);
-            pointer-events: none;
-        }
-
-        .light-theme .settings-dropdown::after,
-        .sepia-theme .settings-dropdown::after,
-        .contrast-theme .settings-dropdown::after {
-            color: var(--text-color);
-        }
-
-
-        /* Responsive adjustments */
-        @media (max-width: 768px) {
-            .chat-container.chat-list-visible {
-                margin-left: 0;
-                width: 100%;
-            }
-
-            .chat-list-container {
-                width: 80%;
-                max-width: none;
-            }
-
-            .chat-list-container.visible-chat-list {
-                position: fixed;
-                top: 0;
-                left: 0;
-                z-index: 1000;
-                height: 100vh;
-                box-shadow: 2px 0px 5px rgba(0, 0, 0, 0.5);
-            }
-
-            .chat-list-container.hidden-chat-list.visible-chat-list {
-                display: none;
-            }
-
-            .settings-tabs {
-                overflow-x: auto;
-                padding-bottom: 5px;
-            }
-
-            .settings-tab {
-                flex-shrink: 0;
-            }
-        }
- 
-
-        /* Blurred Background for Settings Popup */
-        .settings-popup-overlay {
-            position: fixed;
->>>>>>> 80162ca9
-            top: 0;
-            left: 0;
-            width: 100%;
-            height: 100%;
-            background-color: rgba(0, 0, 0, 0.5);
-            backdrop-filter: blur(5px);
-            z-index: 1000;
-            display: none;
-<<<<<<< HEAD
-=======
-        }
-
-        .settings-popup-overlay.show {
-            display: block;
-        }
-
-        /* Save Button Animation */
         #save-settings {
             position: relative;
             overflow: hidden;
@@ -2162,8 +1260,6 @@
             }
         }
 
-
-        /* Disable interactions on settings popup content when saving */
         .settings-popup.saving * {
             pointer-events: none !important;
             opacity: 0.7;
@@ -2173,55 +1269,8 @@
         .settings-popup.saving #cancel-settings {
             pointer-events: auto !important;
             opacity: 1;
->>>>>>> 80162ca9
-        }
-
-        .settings-popup-overlay.show {
-            display: block;
-        }
-
-        #save-settings {
-            position: relative;
-            overflow: hidden;
-        }
-
-        #save-settings.saving::after {
-            content: '';
-            display: block;
-            position: absolute;
-            top: 50%;
-            left: 50%;
-            margin-top: -10px;
-            margin-left: -10px;
-            width: 20px;
-            height: 20px;
-            border-radius: 50%;
-            border: 2px solid #fff;
-            border-color: #fff transparent #fff transparent;
-            animation: spin 1.2s linear infinite;
-            z-index: 1;
-        }
-
-        @keyframes spin {
-            0% {
-                transform: rotate(0deg);
-            }
-
-            100% {
-                transform: rotate(360deg);
-            }
-        }
-
-        .settings-popup.saving * {
-            pointer-events: none !important;
-            opacity: 0.7;
-        }
-
-        .settings-popup.saving .settings-header button,
-        .settings-popup.saving #cancel-settings {
-            pointer-events: auto !important;
-            opacity: 1;
-        }
+        }
+
         .generating-message {
             justify-content: flex-start;
         }
@@ -2231,53 +1280,41 @@
             color: var(--ai-message-text);
             font-style: italic;
             text-align: center;
-        } 
+        }
     </style>
 </head>
 
 <body>
-    <div class="chat-list-container" id="chat-list-container">
-        <div class="dialog-header" style="padding-bottom: 5px;margin-bottom: 10px;">
-            <div class="chat-list-header">
-                <span>Chat History</span>
-                <button id="chat-list-left-toggle-button" aria-label="Toggle Chat List"><i
-                        class="fas fa-arrow-left"></i></button>
-            </div>
+    <!-- Chat History Sidebar -->
+    <aside class="chat-list-container" id="chat-list-container">
+        <div class="chat-list-header">
+            <span>Chat History</span>
+            <button id="new-chat-button">
+                <i class="fas fa-plus"></i>
+            </button>
+            <button id="close-chat-list-button" aria-label="Close Chat List">
+                <i class="fas fa-arrow-left"></i>
+            </button>
         </div>
         <ul class="chat-list" id="chat-list">
+            <!-- Chat history items will be inserted here -->
         </ul>
-        <div class="dialog-footer">
-            <button id="settings-button"><i class="fas fa-gear"></i> Settings</button>
-            <a class="buttons githeme" href="/home"><i class="fas fa-home"></i> Home</a>
+        <div class="chat-footer" style="display: none;">
+            <button class="footer-button">
+                <i class="fas fa-gear"></i> Settings
+            </button>
+            <a class="footer-button" href="/home">
+                <i class="fas fa-home"></i> Home
+            </a>
         </div>
-    </div>
-    <div class="chat-container chat-list-visible" id="chat-container">
-        <div class="dialog-header">
-            <div class="chat-list-header">
-                <button id="chat-list-right-toggle-button" aria-label="Toggle Chat List"><i
-                        class="fas fa-arrow-right"></i></button>
-                <div>Chat</div>
-                <button id="new-chat-button"><i class="fas fa-plus"></i> New</button>
-            </div>
-        </div>
-        <div class="dialog-content">
-            <div class="chat-messages-area" id="chat-messages-area">
-            </div>
-            <div class="chat-input-area">
-                <input type="text" id="chat-input" placeholder="Type your message here..." />
-                <button id="send-chat-button">Send</button>
-            </div>
-        </div>
-    </div>
-
-    <!-- Settings Popup -->
-    <div class="settings-popup" id="settings-popup">
-        <div class="settings-header">
-            <h3>Settings</h3>
-            <button id="close-settings-button" aria-label="Close settings">
-                <i class="fas fa-times"></i>
+    </aside>
+
+    <!-- Main Chat Area -->
+    <main class="chat-container" id="chat-container">
+        <header class="chat-header">
+            <button id="open-chat-list-button" aria-label="Open Chat List">
+                <i class="fas fa-arrow-right"></i>
             </button>
-<<<<<<< HEAD
             <div class="chat-header-title">AI Chat Bot<span> by <a href="https://mbktechstudio.com">MBK Tech
                         Studio</a></span></div>
             <div class="logout-btn">
@@ -2287,147 +1324,39 @@
                         <a class="a1" style="text-align:center;">
                             <div id="headerProfileUserName"></div>
                         </a>
-<<<<<<< HEAD
                         <a class="a" id="settings-button">Settings</a>
                         <a class="a" onclick="logout()">Logout</a>
-=======
-                        <a id="settings-button" class="a">Settings</a>
-                        <a class="a" style="border-top: .1rem solid var(--main-border-color);" onclick="logout()">Logout</a>
->>>>>>> 80162ca9
                     </div>
-=======
-        </div>
-        <div class="settings-tabs">
-            <button class="settings-tab active" data-tab="bot-settings" aria-selected="true">
-                <i class="fas fa-robot"></i> Bot Settings
-            </button>
-            <button class="settings-tab" data-tab="appearance">
-                <i class="fas fa-palette"></i> Appearance
-            </button>
-            <button class="settings-tab" data-tab="account">
-                <i class="fas fa-user"></i> Account
-            </button>
-        </div>
-        <div class="settings-content active" data-tab-content="bot-settings">
-            <div class="settings-group">
-                <label for="model-select">AI Model</label>
-                <div class="settings-dropdown">
-                    <select id="model-select">
-                        <option value="default">Default Model</option>
-                        <option value="advanced">Advanced Model</option>
-                        <option value="expert">Expert Model</option>
-                    </select>
->>>>>>> 53629a5b20b01d4f87eb538f7d091570262964ba
                 </div>
             </div>
-            <div class="settings-group">
-                <label for="temperature">Response Creativity</label>
-                <input type="range" id="temperature" min="0" max="200" value="100">
-                <span id="temperature-value">1.0</span>
+        </header>
+
+        <script>
+            const headerElement = document.getElementById('headerProfileUserName');
+            headerElement.textContent = getCookieValue('username') || 'Not Logged In';
+            function toggleProfileMenu() {
+                const dropdown = document.getElementById('profileDropdown');
+                dropdown.style.display = dropdown.style.display === 'block'
+                    ? 'none'
+                    : 'block';
+            } 
+        </script>
+        <section class="chat-content">
+            <div class="chat-messages" id="chat-messages">
+                <!-- Messages will be inserted here -->
             </div>
-        </div>
-        <div class="settings-content" data-tab-content="appearance">
-            <div class="settings-group">
-                <label for="theme-select">Theme</label>
-                <div class="settings-dropdown">
-                    <select id="theme-select">
-                        <option value="dark">Dark</option>
-                        <option value="light">Light</option>
-                        <option value="sepia">Sepia</option>
-                        <option value="contrast">Contrast</option>
-                        <option value="system">System Default</option>
-                    </select>
-                </div>
+            <div id="scroll-down-btn" class="scroll-down-btn">
+                <i class="fas fa-arrow-down"></i>
             </div>
-            <div class="settings-group">
-                <label for="font-size">Font Size</label>
-                <input type="range" id="font-size" min="12" max="24" value="16">
-                <span id="font-size-value">16px</span>
+            <div class="chat-input-container">
+                <form class="chat-input-form" id="chat-form">
+                    <input type="text" class="chat-input" id="chat-input" placeholder="Type your message here..."
+                        autocomplete="off" aria-label="Chat input">
+                    <button type="submit" class="send-button" id="send-button">
+                        Send
+                    </button>
+                </form>
             </div>
-        </div>
-        <div class="settings-content" data-tab-content="account">
-            <div class="settings-group">
-                <label>Account Information</label>
-                <div class="account-info">
-                    <p>Email: user@example.com</p>
-                    <button id="logout-button" class="danger-button">
-                        <i class="fas fa-sign-out-alt"></i> Logout
-                    </button>
-                </div>
-            </div>
-<<<<<<< HEAD
-            <!-- Settings Popup -->
-            <div class="settings-popup" id="settings-popup">
-                <div class="settings-header">
-                    <h3>Settings</h3>
-                    <button id="close-settings-button" aria-label="Close settings">
-                        <i class="fas fa-times"></i>
-                    </button>
-                </div>
-                <div class="settings-tabs">
-                    <button class="settings-tab active" data-tab="bot-settings" aria-selected="true">
-                        <i class="fas fa-robot"></i> Bot Settings
-                    </button>
-                    <button class="settings-tab" data-tab="appearance">
-                        <i class="fas fa-palette"></i> Appearance
-                    </button>
-                    <button class="settings-tab" data-tab="account">
-                        <i class="fas fa-user"></i> Account
-                    </button>
-                </div>
-                <div class="settings-content active" data-tab-content="bot-settings">
-                    <div class="settings-group">
-                        <label for="model-select">AI Model</label>
-                        <div class="settings-dropdown">
-                            <select id="model-select">
-                                <option value="default">Default Model</option>
-                                <option value="advanced">Advanced Model</option>
-                                <option value="expert">Expert Model</option>
-                            </select>
-                        </div>
-                    </div>
-                    <div class="settings-group">
-                        <label for="temperature">Response Creativity</label>
-                        <input type="range" id="temperature" min="0" max="200" value="100">
-                        <span id="temperature-value">1.0</span>
-                    </div>
-                </div>
-                <div class="settings-content" data-tab-content="appearance">
-                    <div class="settings-group">
-                        <label for="theme-select">Theme</label>
-                        <div class="settings-dropdown">
-                            <select id="theme-select">
-                                <option value="dark">Dark</option>
-                                <option value="light">Light</option>
-                                <option value="sepia">Sepia</option>
-                                <option value="contrast">Contrast</option>
-                                <option value="system">System Default</option>
-                            </select>
-                        </div>
-                    </div>
-                    <div class="settings-group">
-                        <label for="font-size">Font Size</label>
-                        <input type="range" id="font-size" min="12" max="24" value="16">
-                        <span id="font-size-value">16px</span>
-                    </div>
-                </div>
-                <div class="settings-content" data-tab-content="account">
-                    <div class="settings-group">
-                        <label>Account Information</label>
-                        <div class="account-info">
-                            <p>Email: user@example.com</p>
-                            <button id="logout-button" class="danger-button">
-                                <i class="fas fa-sign-out-alt"></i> Logout
-                            </button>
-                        </div>
-                    </div>
-                </div>
-                <div class="settings-footer">
-                    <button id="save-settings" class="primary-button">Save Settings</button>
-                    <button id="cancel-settings">Cancel</button>
-                </div>
-            </div>
-<<<<<<< HEAD
             <div class="settings-popup" id="settings-popup">
                 <div class="settings-header">
                     <h3>Settings</h3>
@@ -2500,14 +1429,26 @@
             </div>
             <div class="settings-popup-overlay" id="settings-popup-overlay"></div>
 
-=======
-            <div class="settings-popup-overlay" id="settings-popup-overlay"></div>
->>>>>>> 80162ca9
         </section>
     </main>
 
     <script src="https://cdn.jsdelivr.net/npm/marked/marked.min.js"></script>
     <script>
+
+
+
+        // DOM Elements
+        const chatMessages = document.getElementById('chat-messages');
+        const chatForm = document.getElementById('chat-form');
+        const chatInput = document.getElementById('chat-input');
+        const sendButton = document.getElementById('send-button');
+        const newChatButton = document.getElementById('new-chat-button');
+        const chatList = document.getElementById('chat-list');
+        const chatListContainer = document.getElementById('chat-list-container');
+        const openChatListButton = document.getElementById('open-chat-list-button');
+        const closeChatListButton = document.getElementById('close-chat-list-button');
+        const chatContainer = document.getElementById('chat-container');
+
 
         // Settings elements
         const settingsButton = document.getElementById('settings-button');
@@ -2527,67 +1468,6 @@
         const settingsOverlay = document.getElementById('settings-popup-overlay'); // Get overlay
 
 
-        settingsButton.addEventListener('click', () => {
-            settingsPopup.classList.add('show');
-            settingsOverlay.classList.add('show'); // Show overlay
-            loadSettingsValuesToPopup(); // Populate settings values when opening
-        });
-
-
-        function loadSettingsValuesToPopup() {
-            themeSelect.value = currentSettings.theme;
-            fontSizeInput.value = currentSettings.fontSize;
-            fontSizeValue.textContent = `${fontSizeInput.value}px`;
-            modelSelect.value = currentSettings.model; // If you are using modelSelect in settings
-            temperatureInput.value = currentSettings.temperature * 100; // Convert back to 0-200 range
-            temperatureValue.textContent = currentSettings.temperature.toFixed(1);
-        } 
-=======
-        </div>
-        <div class="settings-footer">
-            <button id="save-settings" class="primary-button">Save Settings</button>
-            <button id="cancel-settings">Cancel</button>
-        </div>
-    </div>
-    <div class="settings-popup-overlay" id="settings-popup-overlay"></div>
-
-    <script src="https://cdn.jsdelivr.net/npm/marked/marked.min.js"></script>
-    <script>
->>>>>>> 53629a5b20b01d4f87eb538f7d091570262964ba
-        // DOM Elements
-        const chatMessagesArea = document.getElementById('chat-messages-area');
-        const chatInput = document.getElementById('chat-input');
-        const sendChatButton = document.getElementById('send-chat-button');
-        const newChatButton = document.getElementById('new-chat-button');
-        const chatList = document.getElementById('chat-list');
-        const chatListContainer = document.getElementById('chat-list-container');
-        const chatListToggleRightButton = document.getElementById('chat-list-right-toggle-button');
-        const chatListToggleLeftButton = document.getElementById('chat-list-left-toggle-button');
-        const chatContainer = document.getElementById('chat-container');
-
-<<<<<<< HEAD
-
-=======
->>>>>>> 80162ca9
-        // Settings elements
-        const settingsButton = document.getElementById('settings-button');
-        const settingsPopup = document.getElementById('settings-popup');
-        const closeSettingsButton = document.getElementById('close-settings-button');
-        const cancelSettingsButton = document.getElementById('cancel-settings');
-        const saveSettingsButton = document.getElementById('save-settings');
-        const settingsTabs = document.querySelectorAll('.settings-tab');
-        const settingsContents = document.querySelectorAll('.settings-content');
-        const modelSelect = document.getElementById('model-select');
-        const themeSelect = document.getElementById('theme-select');
-        const temperatureInput = document.getElementById('temperature');
-        const temperatureValue = document.getElementById('temperature-value');
-        const fontSizeInput = document.getElementById('font-size');
-        const fontSizeValue = document.getElementById('font-size-value');
-        const logoutButton = document.getElementById('logout-button');
-        const settingsOverlay = document.getElementById('settings-popup-overlay'); // Get overlay
-
-
-<<<<<<< HEAD
         const scrollDownBtn = document.getElementById('scroll-down-btn');
 
         function updateScrollDownBtnVisibility() {
@@ -2609,36 +1489,20 @@
             updateScrollDownBtnVisibility();
         });
         // State variables
-=======
-        // App state
->>>>>>> 80162ca9
         let currentChatId = null;
         let isChatListVisible = true;
-<<<<<<< HEAD
         let isWaitingForResponse = false;
-<<<<<<< HEAD
-=======
-=======
->>>>>>> 53629a5b20b01d4f87eb538f7d091570262964ba
->>>>>>> 80162ca9
         let currentSettings = {
             model: 'default',
             theme: 'dark', // Default theme is dark now
             temperature: 1.0,
             fontSize: 16
         };
-<<<<<<< HEAD
-=======
-<<<<<<< HEAD
-=======
-
->>>>>>> 53629a5b20b01d4f87eb538f7d091570262964ba
->>>>>>> 80162ca9
         // Initialize the application
-        document.addEventListener('DOMContentLoaded', () => {
-            fetchUserSettings(); // Fetch settings from API
+        function init() {
+            setupEventListeners();
+            checkInitialChat();
             fetchChatHistoryList();
-<<<<<<< HEAD
             setupResponsiveBehavior();
         }
         // Initialize the application
@@ -2651,8 +1515,10 @@
             if (window.innerWidth <= 768) {
                 hideChatList();
                 isChatListVisible = false;
+                chatContainer.classList.add('full');
             } else {
                 showChatList();
+                chatContainer.classList.remove('full');
                 isChatListVisible = true;
             }
 
@@ -2671,22 +1537,7 @@
         function setupEventListeners() {
             // Chat form submission
             chatForm.addEventListener('submit', handleFormSubmit);
-=======
-            setupEventListeners();
-
-            // Initialize chat list visibility based on screen width
-            if (window.innerWidth <= 768) {
-                hideChatList();
-                isChatListVisible = false;
-                chatListToggleRightButton.style.display = 'block';
-            } else {
-                showChatList();
-                isChatListVisible = true;
-                chatListToggleRightButton.style.display = 'none';
-            }
->>>>>>> 80162ca9
-
-<<<<<<< HEAD
+
             // Input field events
             chatInput.addEventListener('keydown', (e) => {
                 if (e.key === 'Enter' && !e.shiftKey) {
@@ -2695,7 +1546,11 @@
                 }
             });
 
-            
+            // Chat list toggle buttons
+            openChatListButton.addEventListener('click', showChatList);
+            closeChatListButton.addEventListener('click', hideChatList);
+
+
             // Settings functionality
             settingsButton.addEventListener('click', () => {
                 settingsPopup.classList.add('show');
@@ -2744,59 +1599,6 @@
                 if (e.target === settingsOverlay) closeSettings();
             });
 
-            // Chat list toggle buttons
-            openChatListButton.addEventListener('click', showChatList);
-            closeChatListButton.addEventListener('click', hideChatList);
-
-
-            // Settings functionality
-            settingsButton.addEventListener('click', () => {
-                settingsPopup.classList.add('show');
-                settingsOverlay.classList.add('show'); // Show overlay
-                loadSettingsValuesToPopup(); // Populate settings values when opening
-            });
-            closeSettingsButton.addEventListener('click', closeSettings);
-            cancelSettingsButton.addEventListener('click', closeSettings);
-            saveSettingsButton.addEventListener('click', saveSettings);
-
-            // Settings tabs
-            settingsTabs.forEach(tab => {
-                tab.addEventListener('click', () => {
-                    settingsTabs.forEach(t => {
-                        t.classList.remove('active');
-                        t.setAttribute('aria-selected', 'false');
-                    });
-                    settingsContents.forEach(c => c.classList.remove('active'));
-
-                    tab.classList.add('active');
-                    tab.setAttribute('aria-selected', 'true');
-                    const tabName = tab.dataset.tab;
-                    document.querySelector(`.settings-content[data-tab-content="${tabName}"]`).classList.add('active');
-                });
-            });
-
-            // Range inputs
-            temperatureInput.addEventListener('input', () => {
-                const tempValue = (temperatureInput.value / 100).toFixed(1);
-                temperatureValue.textContent = tempValue;
-            });
-            fontSizeInput.addEventListener('input', () => {
-                fontSizeValue.textContent = `${fontSizeInput.value}px`;
-            });
-
-            // Logout button
-            logoutButton.addEventListener('click', () => {
-                if (confirm('Are you sure you want to logout?')) {
-                    console.log('User logged out');
-                    window.location.href = '/logout';
-                }
-            });
-
-            // Close settings when clicking outside
-            settingsOverlay.addEventListener('click', (e) => {
-                if (e.target === settingsOverlay) closeSettings();
-            });
-
             // New chat button
             newChatButton.addEventListener('click', startNewChat);
 
@@ -2806,9 +1608,6 @@
 
         // Check for initial chat from URL
         function checkInitialChat() {
-=======
-            // Check for chatId in URL
->>>>>>> 53629a5b20b01d4f87eb538f7d091570262964ba
             const pathSegments = window.location.pathname.split('/');
             const chatIdFromUrl = pathSegments[pathSegments.length - 1];
 
@@ -2818,248 +1617,319 @@
             } else {
                 startNewChat();
             }
-        });
-
-        // Event Listeners Setup
-        function setupEventListeners() {
-            // Chat functionality
-            sendChatButton.addEventListener('click', sendChatMessage);
-            chatInput.addEventListener('keypress', (event) => {
-                if (event.key === 'Enter') sendChatMessage();
-            });
-            newChatButton.addEventListener('click', startNewChat);
-            chatListToggleLeftButton.addEventListener('click', () => {
-                hideChatList();
-                isChatListVisible = false;
-                chatListToggleRightButton.style.display = 'block';
-            });
-            chatListToggleRightButton.addEventListener('click', () => {
-                showChatList();
-                isChatListVisible = true;
-                chatListToggleRightButton.style.display = 'none';
-            });
-
-            // Settings functionality
-            settingsButton.addEventListener('click', () => {
-                settingsPopup.classList.add('show');
-                settingsOverlay.classList.add('show'); // Show overlay
-                loadSettingsValuesToPopup(); // Populate settings values when opening
-            });
-            closeSettingsButton.addEventListener('click', closeSettings);
-            cancelSettingsButton.addEventListener('click', closeSettings);
-            saveSettingsButton.addEventListener('click', saveSettings);
-
-            // Settings tabs
-            settingsTabs.forEach(tab => {
-                tab.addEventListener('click', () => {
-                    settingsTabs.forEach(t => {
-                        t.classList.remove('active');
-                        t.setAttribute('aria-selected', 'false');
-                    });
-                    settingsContents.forEach(c => c.classList.remove('active'));
-
-                    tab.classList.add('active');
-                    tab.setAttribute('aria-selected', 'true');
-                    const tabName = tab.dataset.tab;
-                    document.querySelector(`.settings-content[data-tab-content="${tabName}"]`).classList.add('active');
-                });
-            });
-
-            // Range inputs
-            temperatureInput.addEventListener('input', () => {
-                const tempValue = (temperatureInput.value / 100).toFixed(1);
-                temperatureValue.textContent = tempValue;
-            });
-            fontSizeInput.addEventListener('input', () => {
-                fontSizeValue.textContent = `${fontSizeInput.value}px`;
-            });
-
-            // Logout button
-            logoutButton.addEventListener('click', () => {
-                if (confirm('Are you sure you want to logout?')) {
-                    console.log('User logged out');
-                    window.location.href = '/logout';
-                }
-            });
-
-            // Close settings when clicking outside
-            settingsOverlay.addEventListener('click', (e) => {
-                if (e.target === settingsOverlay) closeSettings();
-            });
-        }
-
-        // Chat Functions
+        }
+
+        // Fetch chat history list
         function fetchChatHistoryList() {
             fetch('/api/chat/histories')
-                .then(response => response.json())
+                .then(response => {
+                    if (!response.ok) throw new Error('Failed to fetch chat histories');
+                    return response.json();
+                })
                 .then(histories => {
-                    chatList.innerHTML = '';
-                    histories.forEach(history => {
-                        addChatToList(history);
-                    });
+                    renderChatList(histories);
+                })
+                .catch(error => {
+                    console.error("Error fetching chat histories:", error);
+                    showErrorToast("Failed to load chat history");
                 });
         }
 
-        function addChatToList(history) {
-            const listItem = document.createElement('li');
-            listItem.classList.add('chat-list-item');
-            listItem.dataset.chatId = history.id;
-
-            const date = new Date(history.created_at);
-            const formattedDate = date.toLocaleString();
-
-            listItem.innerHTML = `
-                <span>Chat created ${formattedDate}</span>
-                <button onclick="deleteChat('${history.id}')"><i class="fas fa-trash"></i></button>
-            `;
-            chatList.appendChild(listItem);
-
-            listItem.addEventListener('click', function (event) {
-                if (!event.target.closest('button')) {
+        // Render chat list items
+        function renderChatList(histories) {
+            chatList.innerHTML = '';
+
+            if (histories.length === 0) {
+                const emptyItem = document.createElement('li');
+                emptyItem.textContent = 'No chat history yet';
+                emptyItem.style.padding = '10px';
+                emptyItem.style.color = 'var(--text-light)';
+                emptyItem.style.textAlign = 'center';
+                chatList.appendChild(emptyItem);
+                return;
+            }
+
+            histories.forEach(history => {
+                const listItem = document.createElement('li');
+                listItem.className = 'chat-list-item';
+                listItem.dataset.chatId = history.id;
+
+                listItem.innerHTML = `
+                    <span>Chat created ${history.created_at}</span>
+                    <button onclick="event.stopPropagation(); deleteChat('${history.id}')">
+                        <i class="fas fa-trash"></i>
+                    </button>
+                `;
+
+                listItem.addEventListener('click', () => {
                     window.location.href = `/chatbot/${history.id}`;
-                }
+                });
+
+                chatList.appendChild(listItem);
             });
         }
 
-        function startNewChat() {
-            currentChatId = null;
-            chatMessagesArea.innerHTML = '';
-            chatInput.value = '';
-            window.history.pushState({}, '', '/chatbot');
-        }
-
-
+        // Load a specific chat
         function loadChat(chatId) {
             currentChatId = chatId;
-            chatMessagesArea.innerHTML = '';
-            fetchChatMessages(chatId);
-        }
-
-        function fetchChatMessages(chatId) {
+            chatMessages.innerHTML = '';
+
             fetch(`/api/chat/histories/${chatId}`)
-                .then(response => response.json())
+                .then(response => {
+                    if (!response.ok) throw new Error('Failed to load chat');
+                    return response.json();
+                })
                 .then(chatHistory => {
                     if (chatHistory?.conversation_history) {
                         chatHistory.conversation_history.forEach(message => {
                             if (message.role === 'user') {
-                                addUserMessage(message.parts[0].text);
+                                addMessage(message.parts[0].text, 'user');
                             } else if (message.role === 'model') {
-                                addAiMessage(message.parts[0].text);
+                                addMessage(message.parts[0].text, 'ai');
                             }
                         });
                     }
+                })
+                .catch(error => {
+                    console.error("Error loading chat:", error);
+                    showErrorToast("Failed to load chat");
                 });
         }
 
+        // Start a new chat
+        function startNewChat() {
+            currentChatId = null;
+            chatMessages.innerHTML = '';
+            chatInput.value = '';
+            window.history.pushState({}, '', '/chatbot');
+        }
+
+        // Delete a chat
         function deleteChat(chatId) {
             if (!confirm('Are you sure you want to delete this chat?')) return;
 
             fetch(`/api/chat/clear-history/${chatId}`, { method: 'POST' })
-                .then(response => response.json().then(data => ({ status: response.status, ok: response.ok, data })))
-                .then(result => {
-                    if (result.ok) {
-                        fetchChatHistoryList();
-                        if (currentChatId === chatId) startNewChat();
-                    } else {
-                        alert(`Failed to delete chat: ${result.data.message}`);
+                .then(response => {
+                    if (!response.ok) throw new Error('Failed to delete chat');
+                    return response.json();
+                })
+                .then(() => {
+                    fetchChatHistoryList();
+                    if (currentChatId === chatId) {
+                        startNewChat();
                     }
                 })
                 .catch(error => {
                     console.error("Error deleting chat:", error);
-                    alert("Error deleting chat.");
+                    showErrorToast("Failed to delete chat");
                 });
         }
 
-        function sendChatMessage() {
+        // Handle form submission
+        function handleFormSubmit(e) {
+            e.preventDefault();
+
             const messageText = chatInput.value.trim();
-            if (!messageText) return;
-
-            addUserMessage(messageText);
+            if (!messageText || isWaitingForResponse) return;
+
+            addMessage(messageText, 'user');
             chatInput.value = '';
-
-            // Display "Generating" animation *before* sending API request
-            displayGeneratingAnimation(); // Call new function to show animation
-
-            // Use temperature from currentSettings
-            const temperature = currentSettings.temperature;
-            const model = currentSettings.model;
-
-            const payload = {
-                message: messageText,
-                temperature: temperature,
-                model: model
-            };
-            if (currentChatId) payload.chatId = currentChatId;
+            isWaitingForResponse = true;
+            showTypingIndicator();
+
+            const payload = { message: messageText };
+            if (currentChatId) {
+                payload.chatId = currentChatId;
+            }
 
             fetch('/api/bot-chat', {
                 method: 'POST',
                 headers: { 'Content-Type': 'application/json' },
                 body: JSON.stringify(payload)
             })
-                .then(response => response.json())
+                .then(response => {
+                    if (!response.ok) throw new Error('API request failed');
+                    return response.json();
+                })
                 .then(data => {
-                    removeGeneratingAnimation(); // Remove animation when response is received
-                    addAiMessage(data.aiResponse);
+                    if (data.aiResponse) {
+                        addMessage(data.aiResponse, 'ai');
+                    }
                     if (data.newChatId && !currentChatId) {
                         currentChatId = data.newChatId;
                         fetchChatHistoryList();
                     }
                 })
                 .catch(error => {
-                    removeGeneratingAnimation(); // Remove animation on error as well
                     console.error("Error calling API:", error);
-                    addAiMessage("Error getting AI response. Please try again.");
+                    addMessage("Error getting AI response. Please try again.", 'ai');
+                })
+                .finally(() => {
+                    isWaitingForResponse = false;
+                    hideTypingIndicator();
                 });
         }
 
-        function addUserMessage(message) {
+        // Add a message to the chat
+        // Add a message to the chat
+        function addMessage(text, sender) {
             const messageDiv = document.createElement('div');
-            messageDiv.classList.add('message', 'user-message');
-            messageDiv.innerHTML = `<div class="message-bubble">${message}</div>`;
-            chatMessagesArea.appendChild(messageDiv);
+            messageDiv.className = `message ${sender}-message`;
+
+            const content = sender === 'ai' ? marked.parse(text) : text;
+            messageDiv.innerHTML = `<div class="message-bubble">${content}</div>`;
+
+            // Add copy buttons to code blocks in AI messages
+            if (sender === 'ai') {
+                setTimeout(() => {
+                    const codeBlocks = messageDiv.querySelectorAll('pre code');
+                    codeBlocks.forEach((codeBlock) => {
+                        const preElement = codeBlock.closest('pre');
+                        if (preElement && !preElement.querySelector('.code-copy-button')) {
+                            const copyButton = document.createElement('button');
+                            copyButton.className = 'code-copy-button';
+                            copyButton.title = 'Copy code';
+                            copyButton.innerHTML = '<i class="fas fa-copy"></i>';
+
+                            copyButton.addEventListener('click', (e) => {
+                                e.stopPropagation();
+                                const code = codeBlock.textContent;
+                                copyToClipboard(code);
+
+                                // Visual feedback
+                                copyButton.innerHTML = '<i class="fas fa-check"></i>';
+                                copyButton.style.color = '#4CAF50';
+                                setTimeout(() => {
+                                    copyButton.innerHTML = '<i class="fas fa-copy"></i>';
+                                    copyButton.style.color = '';
+                                }, 2000);
+                            });
+
+                            preElement.appendChild(copyButton);
+                        }
+                    });
+                }, 0);
+            }
+
+            chatMessages.appendChild(messageDiv);
             setTimeout(() => messageDiv.classList.add('show'), 10);
-            chatMessagesArea.scrollTop = chatMessagesArea.scrollHeight;
-        }
-
-        function addAiMessage(message) {
-            const messageDiv = document.createElement('div');
-            messageDiv.classList.add('message', 'ai-message');
-            const html = marked.parse(message);
-            messageDiv.innerHTML = `<div class="message-bubble">${html}</div>`;
-            chatMessagesArea.appendChild(messageDiv);
-            setTimeout(() => messageDiv.classList.add('show'), 10);
-            chatMessagesArea.scrollTop = chatMessagesArea.scrollHeight;
-        }
-
-        // --- Generating Animation Functions ---
-        function displayGeneratingAnimation() {
-            const generatingDiv = document.createElement('div');
-            generatingDiv.classList.add('message', 'ai-message', 'generating-message'); // Added 'generating-message' class
-            generatingDiv.innerHTML = `
-                <div class="message-bubble">
-                    <span class="generating-dots">
-                        <span>.</span><span>.</span><span>.</span>
-                    </span>
-                </div>`;
-            chatMessagesArea.appendChild(generatingDiv);
-            setTimeout(() => generatingDiv.classList.add('show'), 10);
-            chatMessagesArea.scrollTop = chatMessagesArea.scrollHeight;
-        }
-
-        function removeGeneratingAnimation() {
-            const generatingMessage = chatMessagesArea.querySelector('.generating-message');
-            if (generatingMessage) {
-                chatMessagesArea.removeChild(generatingMessage);
-            }
-        }
-
+            chatMessages.scrollTop = chatMessages.scrollHeight;
+        }
+
+        // Helper function to copy text to clipboard (same as before)
+        function copyToClipboard(text) {
+            const textarea = document.createElement('textarea');
+            textarea.value = text;
+            textarea.style.position = 'fixed';
+            document.body.appendChild(textarea);
+            textarea.select();
+
+            try {
+                if (navigator.clipboard) {
+                    navigator.clipboard.writeText(text).catch(err => {
+                        console.error('Clipboard API failed, using fallback', err);
+                        document.execCommand('copy');
+                    });
+                } else {
+                    document.execCommand('copy');
+                }
+            } catch (err) {
+                console.error('Copy failed:', err);
+            } finally {
+                document.body.removeChild(textarea);
+            }
+        }
+
+        // Show typing indicator
+        function showTypingIndicator() {
+            const indicator = document.createElement('div');
+            indicator.className = 'typing-indicator';
+            indicator.id = 'typing-indicator';
+            indicator.innerHTML = 'AI is typing <span class="loading"></span><span class="loading"></span><span class="loading"></span>';
+            chatMessages.appendChild(indicator);
+            chatMessages.scrollTop = chatMessages.scrollHeight;
+        }
+
+        // Hide typing indicator
+        function hideTypingIndicator() {
+            const indicator = document.getElementById('typing-indicator');
+            if (indicator) {
+                indicator.remove();
+            }
+        }
+
+        // Toggle chat list visibility
+        function showChatList() {
+            chatListContainer.classList.remove('hidden');
+            isChatListVisible = true;
+            openChatListButton.style.display = 'none';
+        }
 
         function hideChatList() {
-            chatListContainer.classList.add('hidden-chat-list');
-            chatListContainer.classList.remove('visible-chat-list');
-            chatContainer.classList.remove('chat-list-visible'); // Remove reduced width class
-            chatContainer.classList.remove('list-visible-on-phone');
-        }
+            chatListContainer.classList.add('hidden');
+            isChatListVisible = false;
+            openChatListButton.style.display = 'block';
+        }
+
+        // Responsive behavior
+        function setupResponsiveBehavior() {
+            if (window.innerWidth <= 768) {
+                hideChatList();
+            } else {
+                showChatList();
+            }
+        }
+
+        // Show error toast
+        function showErrorToast(message) {
+            const toast = document.createElement('div');
+            toast.textContent = message;
+            toast.style.position = 'fixed';
+            toast.style.bottom = '20px';
+            toast.style.right = '20px';
+            toast.style.backgroundColor = '#ff4444';
+            toast.style.color = 'white';
+            toast.style.padding = '10px 20px';
+            toast.style.borderRadius = '5px';
+            toast.style.zIndex = '1000';
+            document.body.appendChild(toast);
+
+            setTimeout(() => {
+                toast.style.opacity = '0';
+                toast.style.transition = 'opacity 0.5s';
+                setTimeout(() => toast.remove(), 500);
+            }, 3000);
+        }
+
+        // Settings Functions
+        async function fetchUserSettings() {
+            try {
+                const response = await fetch('/api/user-settings');
+                if (!response.ok) {
+                    console.error('Failed to fetch user settings:', response.status, response.statusText);
+                    // Fallback to default settings in currentSettings if fetch fails
+                    currentSettings = { theme: 'dark', fontSize: 16, model: 'default', temperature: 1.0 };
+                    applySettings();
+                    return;
+                }
+                const settings = await response.json();
+                currentSettings = {
+                    theme: settings.theme,
+                    fontSize: settings.font_size,
+                    model: settings.ai_model,
+                    temperature: settings.temperature
+                };
+                applySettings();
+                loadSettingsValuesToPopup(); // Populate settings popup with fetched values
+            } catch (error) {
+                console.error('Error fetching user settings:', error);
+                // Fallback to default settings in currentSettings if fetch fails
+                currentSettings = { theme: 'dark', fontSize: 16, model: 'default', temperature: 1.0 };
+                applySettings();
+            }
+        }
+
+
         function loadSettingsValuesToPopup() {
             themeSelect.value = currentSettings.theme;
             fontSizeInput.value = currentSettings.fontSize;
@@ -3068,6 +1938,7 @@
             temperatureInput.value = currentSettings.temperature * 100; // Convert back to 0-200 range
             temperatureValue.textContent = currentSettings.temperature.toFixed(1);
         }
+
 
         function saveSettings() {
             const settings = {
@@ -3125,6 +1996,7 @@
             settingsOverlay.classList.remove('show'); // Hide overlay
         }
 
+
         function applySettings() {
             themeSelect.value = currentSettings.theme; // Ensure select element is updated too on apply
             themeSelect.dispatchEvent(new Event('change')); // Trigger change event if needed for listeners
@@ -3151,303 +2023,12 @@
             // Apply model if needed in future logic - currentSettings.model is available
         }
 
-        function showChatList() {
-            chatListContainer.classList.remove('hidden-chat-list');
-            if (window.innerWidth <= 768) {
-<<<<<<< HEAD
-                hideChatList();
-                chatContainer.classList.add('full');
-            } else {
-                showChatList();
-                chatContainer.classList.remove('full');
-=======
-                chatListContainer.classList.add('visible-chat-list');
-                chatContainer.classList.add('list-visible-on-phone'); // Keep mobile specific class if needed
-                chatContainer.classList.remove('chat-list-visible'); // Ensure reduced width class is not applied on mobile
-            } else {
-                chatContainer.classList.remove('list-visible-on-phone'); // Remove mobile specific class for larger screens
-                chatListContainer.classList.remove('visible-chat-list'); // Ensure mobile list class is removed
-                chatContainer.classList.add('chat-list-visible'); // Apply reduced width class for larger screens
->>>>>>> 53629a5b20b01d4f87eb538f7d091570262964ba
-            }
-        }
-
-        // Settings Functions
-        async function fetchUserSettings() {
-            try {
-                const response = await fetch('/api/user-settings');
-                if (!response.ok) {
-                    console.error('Failed to fetch user settings:', response.status, response.statusText);
-                    // Fallback to default settings in currentSettings if fetch fails
-                    currentSettings = { theme: 'dark', fontSize: 16, model: 'default', temperature: 1.0 };
-                    applySettings();
-                    return;
-                }
-                const settings = await response.json();
-                currentSettings = {
-                    theme: settings.theme,
-                    fontSize: settings.font_size,
-                    model: settings.ai_model,
-                    temperature: settings.temperature
-                };
-                applySettings();
-                loadSettingsValuesToPopup(); // Populate settings popup with fetched values
-            } catch (error) {
-                console.error('Error fetching user settings:', error);
-                // Fallback to default settings in currentSettings if fetch fails
-                currentSettings = { theme: 'dark', fontSize: 16, model: 'default', temperature: 1.0 };
-                applySettings();
-            }
-        }
-
-
-        function loadSettingsValuesToPopup() {
-            themeSelect.value = currentSettings.theme;
-            fontSizeInput.value = currentSettings.fontSize;
-            fontSizeValue.textContent = `${fontSizeInput.value}px`;
-            modelSelect.value = currentSettings.model; // If you are using modelSelect in settings
-            temperatureInput.value = currentSettings.temperature * 100; // Convert back to 0-200 range
-            temperatureValue.textContent = currentSettings.temperature.toFixed(1);
-        }
-
-
-        function saveSettings() {
-            const settings = {
-                theme: themeSelect.value,
-                fontSize: parseInt(fontSizeInput.value),
-                model: modelSelect.value,
-                temperature: parseFloat((temperatureInput.value / 100).toFixed(1))
-            };
-
-            // Disable close and cancel buttons, add saving class and animation
-            closeSettingsButton.disabled = true;
-            cancelSettingsButton.disabled = true;
-            saveSettingsButton.classList.add('saving');
-            settingsPopup.classList.add('saving');
-
-            fetch('/api/save-settings', {
-                method: 'POST',
-                headers: { 'Content-Type': 'application/json' },
-                body: JSON.stringify(settings)
-            })
-                .then(response => {
-                    if (!response.ok) {
-                        throw new Error(`HTTP error! status: ${response.status}`);
-                    }
-                    return response.json();
-                })
-                .then(data => {
-                    // Re-enable buttons, remove saving class and animation on success
-                    closeSettingsButton.disabled = false;
-                    cancelSettingsButton.disabled = false;
-                    saveSettingsButton.classList.remove('saving');
-                    settingsPopup.classList.remove('saving');
-                    if (data.success) {
-                        currentSettings = settings;
-                        applySettings();
-                        closeSettings();
-                        console.log('Settings saved successfully to backend.');
-                    } else {
-                        alert('Failed to save settings: ' + data.message);
-                    }
-                })
-                .catch(error => {
-                    // Re-enable buttons, remove saving class and animation on error too
-                    closeSettingsButton.disabled = false;
-                    cancelSettingsButton.disabled = false;
-                    saveSettingsButton.classList.remove('saving');
-                    settingsPopup.classList.remove('saving');
-                    console.error('Error saving settings:', error);
-                    alert('Error saving settings. Please try again.');
-                });
-        }
-
-        function closeSettings() {
-            settingsPopup.classList.remove('show');
-            settingsOverlay.classList.remove('show'); // Hide overlay
-        }
-
-
-        function applySettings() {
-            themeSelect.value = currentSettings.theme; // Ensure select element is updated too on apply
-            themeSelect.dispatchEvent(new Event('change')); // Trigger change event if needed for listeners
-
-            // Apply theme
-            document.body.classList.remove('light-theme', 'dark-theme', 'sepia-theme', 'contrast-theme');
-            if (currentSettings.theme === 'light') {
-                document.body.classList.add('light-theme');
-            } else if (currentSettings.theme === 'sepia') {
-                document.body.classList.add('sepia-theme');
-            } else if (currentSettings.theme === 'contrast') {
-                document.body.classList.add('contrast-theme');
-            }
-             else {
-                document.body.classList.add('dark-theme'); // Default to dark if theme is not recognized or 'dark'
-            }
-
-
-            // Apply font size
-            document.documentElement.style.setProperty('--base-font-size', `${currentSettings.fontSize}px`);
-
-            // Apply temperature to chat requests - already handled in sendChatMessage function
-
-            // Apply model if needed in future logic - currentSettings.model is available
-        }
-
-<<<<<<< HEAD
-        // Show error toast
-        function showErrorToast(message) {
-            const toast = document.createElement('div');
-            toast.textContent = message;
-            toast.style.position = 'fixed';
-            toast.style.bottom = '20px';
-            toast.style.right = '20px';
-            toast.style.backgroundColor = '#ff4444';
-            toast.style.color = 'white';
-            toast.style.padding = '10px 20px';
-            toast.style.borderRadius = '5px';
-            toast.style.zIndex = '1000';
-            document.body.appendChild(toast);
-
-            setTimeout(() => {
-                toast.style.opacity = '0';
-                toast.style.transition = 'opacity 0.5s';
-                setTimeout(() => toast.remove(), 500);
-            }, 3000);
-        }
-
-        // Settings Functions
-        async function fetchUserSettings() {
-            try {
-                const response = await fetch('/api/user-settings');
-                if (!response.ok) {
-                    console.error('Failed to fetch user settings:', response.status, response.statusText);
-                    // Fallback to default settings in currentSettings if fetch fails
-                    currentSettings = { theme: 'dark', fontSize: 16, model: 'default', temperature: 1.0 };
-                    applySettings();
-                    return;
-                }
-                const settings = await response.json();
-                currentSettings = {
-                    theme: settings.theme,
-                    fontSize: settings.font_size,
-                    model: settings.ai_model,
-                    temperature: settings.temperature
-                };
-                applySettings();
-                loadSettingsValuesToPopup(); // Populate settings popup with fetched values
-            } catch (error) {
-                console.error('Error fetching user settings:', error);
-                // Fallback to default settings in currentSettings if fetch fails
-                currentSettings = { theme: 'dark', fontSize: 16, model: 'default', temperature: 1.0 };
-                applySettings();
-            }
-        }
-
-
-        function loadSettingsValuesToPopup() {
-            themeSelect.value = currentSettings.theme;
-            fontSizeInput.value = currentSettings.fontSize;
-            fontSizeValue.textContent = `${fontSizeInput.value}px`;
-            modelSelect.value = currentSettings.model; // If you are using modelSelect in settings
-            temperatureInput.value = currentSettings.temperature * 100; // Convert back to 0-200 range
-            temperatureValue.textContent = currentSettings.temperature.toFixed(1);
-        }
-
-
-        function saveSettings() {
-            const settings = {
-                theme: themeSelect.value,
-                fontSize: parseInt(fontSizeInput.value),
-                model: modelSelect.value,
-                temperature: parseFloat((temperatureInput.value / 100).toFixed(1))
-            };
-
-            // Disable close and cancel buttons, add saving class and animation
-            closeSettingsButton.disabled = true;
-            cancelSettingsButton.disabled = true;
-            saveSettingsButton.classList.add('saving');
-            settingsPopup.classList.add('saving');
-
-            fetch('/api/save-settings', {
-                method: 'POST',
-                headers: { 'Content-Type': 'application/json' },
-                body: JSON.stringify(settings)
-            })
-                .then(response => {
-                    if (!response.ok) {
-                        throw new Error(`HTTP error! status: ${response.status}`);
-                    }
-                    return response.json();
-                })
-                .then(data => {
-                    // Re-enable buttons, remove saving class and animation on success
-                    closeSettingsButton.disabled = false;
-                    cancelSettingsButton.disabled = false;
-                    saveSettingsButton.classList.remove('saving');
-                    settingsPopup.classList.remove('saving');
-                    if (data.success) {
-                        currentSettings = settings;
-                        applySettings();
-                        closeSettings();
-                        console.log('Settings saved successfully to backend.');
-                    } else {
-                        alert('Failed to save settings: ' + data.message);
-                    }
-                })
-                .catch(error => {
-                    // Re-enable buttons, remove saving class and animation on error too
-                    closeSettingsButton.disabled = false;
-                    cancelSettingsButton.disabled = false;
-                    saveSettingsButton.classList.remove('saving');
-                    settingsPopup.classList.remove('saving');
-                    console.error('Error saving settings:', error);
-                    alert('Error saving settings. Please try again.');
-                });
-        }
-
-        function closeSettings() {
-            settingsPopup.classList.remove('show');
-            settingsOverlay.classList.remove('show'); // Hide overlay
-        }
-
-
-        function applySettings() {
-            themeSelect.value = currentSettings.theme; // Ensure select element is updated too on apply
-            themeSelect.dispatchEvent(new Event('change')); // Trigger change event if needed for listeners
-
-            // Apply theme
-            document.body.classList.remove('light-theme', 'dark-theme', 'sepia-theme', 'contrast-theme');
-            if (currentSettings.theme === 'light') {
-                document.body.classList.add('light-theme');
-            } else if (currentSettings.theme === 'sepia') {
-                document.body.classList.add('sepia-theme');
-            } else if (currentSettings.theme === 'contrast') {
-                document.body.classList.add('contrast-theme');
-            }
-            else {
-                document.body.classList.add('dark-theme'); // Default to dark if theme is not recognized or 'dark'
-            }
-
-
-            // Apply font size
-            document.documentElement.style.setProperty('--base-font-size', `${currentSettings.fontSize}px`);
-
-            // Apply temperature to chat requests - already handled in sendChatMessage function
-
-            // Apply model if needed in future logic - currentSettings.model is available
-        }
-
 
         // Make deleteChat available globally for button clicks
         window.deleteChat = deleteChat;
         // Initialize the app when DOM is loaded
-=======
-
-        // Make deleteChat available globally for button clicks
-        window.deleteChat = deleteChat;
->>>>>>> 80162ca9
     </script>
 </body>
+<script src="/Assets/Scripts/main.js"></script>
 
 </html>